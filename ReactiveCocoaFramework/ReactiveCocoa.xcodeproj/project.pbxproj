// !$*UTF8*$!
{
	archiveVersion = 1;
	classes = {
	};
	objectVersion = 46;
	objects = {

/* Begin PBXBuildFile section */
		1E893381171647A5009071B0 /* NSObjectRACPropertySubscribingExamples.m in Sources */ = {isa = PBXBuildFile; fileRef = 1E893380171647A5009071B0 /* NSObjectRACPropertySubscribingExamples.m */; };
		1EC06B17173CB04000365258 /* UIGestureRecognizer+RACSignalSupport.h in Headers */ = {isa = PBXBuildFile; fileRef = 1EC06B15173CB04000365258 /* UIGestureRecognizer+RACSignalSupport.h */; settings = {ATTRIBUTES = (Public, ); }; };
		1EC06B18173CB04000365258 /* UIGestureRecognizer+RACSignalSupport.m in Sources */ = {isa = PBXBuildFile; fileRef = 1EC06B16173CB04000365258 /* UIGestureRecognizer+RACSignalSupport.m */; };
		27A887D11703DC6800040001 /* UIBarButtonItem+RACCommandSupport.m in Sources */ = {isa = PBXBuildFile; fileRef = 27A887C81703DB4F00040001 /* UIBarButtonItem+RACCommandSupport.m */; };
		27A887D21703DDEB00040001 /* UIBarButtonItem+RACCommandSupport.h in Headers */ = {isa = PBXBuildFile; fileRef = 27A887C71703DB4F00040001 /* UIBarButtonItem+RACCommandSupport.h */; settings = {ATTRIBUTES = (Public, ); }; };
		5F244771167E5EDE0062180C /* RACPropertySubject.h in Headers */ = {isa = PBXBuildFile; fileRef = 5F24476F167E5EDE0062180C /* RACPropertySubject.h */; settings = {ATTRIBUTES = (Public, ); }; };
		5F244772167E5EDE0062180C /* RACPropertySubject.h in Headers */ = {isa = PBXBuildFile; fileRef = 5F24476F167E5EDE0062180C /* RACPropertySubject.h */; settings = {ATTRIBUTES = (Public, ); }; };
		5F244773167E5EDE0062180C /* RACPropertySubject.m in Sources */ = {isa = PBXBuildFile; fileRef = 5F244770167E5EDE0062180C /* RACPropertySubject.m */; };
		5F244774167E5EDE0062180C /* RACPropertySubject.m in Sources */ = {isa = PBXBuildFile; fileRef = 5F244770167E5EDE0062180C /* RACPropertySubject.m */; };
		5F2447AD167E87C50062180C /* RACObservablePropertySubjectSpec.m in Sources */ = {isa = PBXBuildFile; fileRef = 5F2447AC167E87C50062180C /* RACObservablePropertySubjectSpec.m */; };
		5F45A885168CFA3E00B58A2B /* RACObservablePropertySubject.h in Headers */ = {isa = PBXBuildFile; fileRef = 5F45A883168CFA3E00B58A2B /* RACObservablePropertySubject.h */; settings = {ATTRIBUTES = (Public, ); }; };
		5F45A886168CFA3E00B58A2B /* RACObservablePropertySubject.h in Headers */ = {isa = PBXBuildFile; fileRef = 5F45A883168CFA3E00B58A2B /* RACObservablePropertySubject.h */; settings = {ATTRIBUTES = (Public, ); }; };
		5F45A887168CFA3E00B58A2B /* RACObservablePropertySubject.m in Sources */ = {isa = PBXBuildFile; fileRef = 5F45A884168CFA3E00B58A2B /* RACObservablePropertySubject.m */; };
		5F45A888168CFA3E00B58A2B /* RACObservablePropertySubject.m in Sources */ = {isa = PBXBuildFile; fileRef = 5F45A884168CFA3E00B58A2B /* RACObservablePropertySubject.m */; };
		5F6FE84C169251E900A8D7A6 /* NSObject+RACObservablePropertySubject.h in Headers */ = {isa = PBXBuildFile; fileRef = 5F6FE84B169251E900A8D7A6 /* NSObject+RACObservablePropertySubject.h */; settings = {ATTRIBUTES = (Public, ); }; };
		5F6FE84F1692524B00A8D7A6 /* NSObject+RACObservablePropertySubject.m in Sources */ = {isa = PBXBuildFile; fileRef = 5F6FE84E1692524B00A8D7A6 /* NSObject+RACObservablePropertySubject.m */; };
		5F6FE8501692524B00A8D7A6 /* NSObject+RACObservablePropertySubject.m in Sources */ = {isa = PBXBuildFile; fileRef = 5F6FE84E1692524B00A8D7A6 /* NSObject+RACObservablePropertySubject.m */; };
		5F6FE8531692568A00A8D7A6 /* RACBinding.h in Headers */ = {isa = PBXBuildFile; fileRef = 5F6FE8511692568A00A8D7A6 /* RACBinding.h */; settings = {ATTRIBUTES = (Public, ); }; };
		5F6FE8541692568A00A8D7A6 /* RACBinding.h in Headers */ = {isa = PBXBuildFile; fileRef = 5F6FE8511692568A00A8D7A6 /* RACBinding.h */; settings = {ATTRIBUTES = (Public, ); }; };
		5F6FE8551692568A00A8D7A6 /* RACBinding.m in Sources */ = {isa = PBXBuildFile; fileRef = 5F6FE8521692568A00A8D7A6 /* RACBinding.m */; };
		5F6FE8561692568A00A8D7A6 /* RACBinding.m in Sources */ = {isa = PBXBuildFile; fileRef = 5F6FE8521692568A00A8D7A6 /* RACBinding.m */; };
		5F773DEA169B46670023069D /* NSEnumerator+RACSequenceAdditions.h in Headers */ = {isa = PBXBuildFile; fileRef = 5F773DE8169B46670023069D /* NSEnumerator+RACSequenceAdditions.h */; settings = {ATTRIBUTES = (Public, ); }; };
		5F773DEB169B46670023069D /* NSEnumerator+RACSequenceAdditions.h in Headers */ = {isa = PBXBuildFile; fileRef = 5F773DE8169B46670023069D /* NSEnumerator+RACSequenceAdditions.h */; settings = {ATTRIBUTES = (Public, ); }; };
		5F773DEC169B46670023069D /* NSEnumerator+RACSequenceAdditions.m in Sources */ = {isa = PBXBuildFile; fileRef = 5F773DE9169B46670023069D /* NSEnumerator+RACSequenceAdditions.m */; };
		5F773DED169B46670023069D /* NSEnumerator+RACSequenceAdditions.m in Sources */ = {isa = PBXBuildFile; fileRef = 5F773DE9169B46670023069D /* NSEnumerator+RACSequenceAdditions.m */; };
		5F773DF0169B48830023069D /* NSEnumeratorRACSequenceAdditionsSpec.m in Sources */ = {isa = PBXBuildFile; fileRef = 5F773DEF169B48830023069D /* NSEnumeratorRACSequenceAdditionsSpec.m */; };
		5F7EFECF168FBC4B0037E500 /* RACPropertySubjectExamples.m in Sources */ = {isa = PBXBuildFile; fileRef = 5F7EFECD168FBC4B0037E500 /* RACPropertySubjectExamples.m */; };
		5F7EFED0168FBC4B0037E500 /* RACPropertySubjectSpec.m in Sources */ = {isa = PBXBuildFile; fileRef = 5F7EFECE168FBC4B0037E500 /* RACPropertySubjectSpec.m */; };
		5F9743F91694A2460024EB82 /* RACEagerSequence.m in Sources */ = {isa = PBXBuildFile; fileRef = 5F9743F61694A2460024EB82 /* RACEagerSequence.m */; };
		5F9743FA1694A2460024EB82 /* RACEagerSequence.m in Sources */ = {isa = PBXBuildFile; fileRef = 5F9743F61694A2460024EB82 /* RACEagerSequence.m */; };
		5FAF5224174D4C2000CAC810 /* SenTestingKit.framework in Frameworks */ = {isa = PBXBuildFile; fileRef = 88CDF7DD15000FCF00163A9F /* SenTestingKit.framework */; };
		5FAF523E174D4D3200CAC810 /* NSEnumeratorRACSequenceAdditionsSpec.m in Sources */ = {isa = PBXBuildFile; fileRef = 5F773DEF169B48830023069D /* NSEnumeratorRACSequenceAdditionsSpec.m */; };
		5FAF523F174D4D3600CAC810 /* NSNotificationCenterRACSupportSpec.m in Sources */ = {isa = PBXBuildFile; fileRef = D0700F4B1672994D00D7CD30 /* NSNotificationCenterRACSupportSpec.m */; };
		5FAF5240174D4D5600CAC810 /* NSObjectRACDeallocatingSpec.m in Sources */ = {isa = PBXBuildFile; fileRef = 6E58405E16F3414200F588A6 /* NSObjectRACDeallocatingSpec.m */; };
		5FAF5241174D4D5600CAC810 /* NSObjectRACLiftingSpec.m in Sources */ = {isa = PBXBuildFile; fileRef = 8801E7501644BDE200A155FE /* NSObjectRACLiftingSpec.m */; };
		5FAF5242174D4D5600CAC810 /* NSObjectRACPropertySubscribingExamples.m in Sources */ = {isa = PBXBuildFile; fileRef = 1E893380171647A5009071B0 /* NSObjectRACPropertySubscribingExamples.m */; };
		5FAF5243174D4D5600CAC810 /* NSObjectRACPropertySubscribingSpec.m in Sources */ = {isa = PBXBuildFile; fileRef = 8851A38A16161D500050D47F /* NSObjectRACPropertySubscribingSpec.m */; };
		5FAF5244174D4D5600CAC810 /* NSStringRACKeyPathUtilitiesSpec.m in Sources */ = {isa = PBXBuildFile; fileRef = 5FDC350E1736F81800792E52 /* NSStringRACKeyPathUtilitiesSpec.m */; };
		5FAF5246174D4D5600CAC810 /* RACBacktraceSpec.m in Sources */ = {isa = PBXBuildFile; fileRef = D0870C6E16884A0600D0E11D /* RACBacktraceSpec.m */; };
		5FAF5247174D4D5600CAC810 /* RACBlockTrampolineSpec.m in Sources */ = {isa = PBXBuildFile; fileRef = 886CEACC163DE669007632D1 /* RACBlockTrampolineSpec.m */; };
		5FAF5248174D4D5600CAC810 /* RACCommandSpec.m in Sources */ = {isa = PBXBuildFile; fileRef = 882CCA1D15F1564D00937D6E /* RACCommandSpec.m */; };
		5FAF5249174D4D5600CAC810 /* RACCompoundDisposableSpec.m in Sources */ = {isa = PBXBuildFile; fileRef = 881E86B91669350B00667F7B /* RACCompoundDisposableSpec.m */; };
		5FAF524A174D4D5600CAC810 /* RACEventSpec.m in Sources */ = {isa = PBXBuildFile; fileRef = D077A171169B79A900057BB1 /* RACEventSpec.m */; };
		5FAF524B174D4D5600CAC810 /* RACKVOWrapperSpec.m in Sources */ = {isa = PBXBuildFile; fileRef = D041376815D2281C004BBF80 /* RACKVOWrapperSpec.m */; };
		5FAF524C174D4D5600CAC810 /* RACMulticastConnectionSpec.m in Sources */ = {isa = PBXBuildFile; fileRef = 88C5A02816924BFC0045EF05 /* RACMulticastConnectionSpec.m */; };
		5FAF524D174D4D5600CAC810 /* RACObservablePropertySubjectSpec.m in Sources */ = {isa = PBXBuildFile; fileRef = 5F2447AC167E87C50062180C /* RACObservablePropertySubjectSpec.m */; };
		5FAF524E174D4D5600CAC810 /* RACPropertySignalExamples.m in Sources */ = {isa = PBXBuildFile; fileRef = D0EDE76616968AB10072A780 /* RACPropertySignalExamples.m */; };
		5FAF524F174D4D5600CAC810 /* RACPropertySubjectExamples.m in Sources */ = {isa = PBXBuildFile; fileRef = 5F7EFECD168FBC4B0037E500 /* RACPropertySubjectExamples.m */; };
		5FAF5250174D4D5600CAC810 /* RACPropertySubjectSpec.m in Sources */ = {isa = PBXBuildFile; fileRef = 5F7EFECE168FBC4B0037E500 /* RACPropertySubjectSpec.m */; };
		5FAF5251174D4D5600CAC810 /* RACSchedulerSpec.m in Sources */ = {isa = PBXBuildFile; fileRef = 8803C010166732BA00C36839 /* RACSchedulerSpec.m */; };
		5FAF5252174D4D5600CAC810 /* RACSequenceAdditionsSpec.m in Sources */ = {isa = PBXBuildFile; fileRef = D0C70F8F164337A2007027B4 /* RACSequenceAdditionsSpec.m */; };
		5FAF5253174D4D5600CAC810 /* RACSequenceExamples.m in Sources */ = {isa = PBXBuildFile; fileRef = D0C70F92164337E3007027B4 /* RACSequenceExamples.m */; };
		5FAF5254174D4D5600CAC810 /* RACSequenceSpec.m in Sources */ = {isa = PBXBuildFile; fileRef = D0D487051642651400DD7605 /* RACSequenceSpec.m */; };
		5FAF5255174D4D5600CAC810 /* RACSignalSpec.m in Sources */ = {isa = PBXBuildFile; fileRef = 8820937B1501C8A600796685 /* RACSignalSpec.m */; };
		5FAF5256174D4D5600CAC810 /* RACStreamExamples.m in Sources */ = {isa = PBXBuildFile; fileRef = D0487AB2164314430085D890 /* RACStreamExamples.m */; };
		5FAF5257174D4D5600CAC810 /* RACSubjectSpec.m in Sources */ = {isa = PBXBuildFile; fileRef = 889D0A7F15974B2A00F833E3 /* RACSubjectSpec.m */; };
		5FAF5258174D4D5600CAC810 /* RACSubscriberExamples.m in Sources */ = {isa = PBXBuildFile; fileRef = D0C70EC516659333005AAD03 /* RACSubscriberExamples.m */; };
		5FAF5259174D4D5600CAC810 /* RACSubscriberSpec.m in Sources */ = {isa = PBXBuildFile; fileRef = D0C70EC7166595AD005AAD03 /* RACSubscriberSpec.m */; };
		5FAF525A174D4D5600CAC810 /* RACSubscriptingAssignmentTrampolineSpec.m in Sources */ = {isa = PBXBuildFile; fileRef = 88FC735A16114FFB00F8A774 /* RACSubscriptingAssignmentTrampolineSpec.m */; };
		5FAF525B174D4D5600CAC810 /* RACTestObject.m in Sources */ = {isa = PBXBuildFile; fileRef = 88442A331608A9AD00636B49 /* RACTestObject.m */; };
		5FAF525C174D4D5600CAC810 /* RACTupleSpec.m in Sources */ = {isa = PBXBuildFile; fileRef = D02221611678910900DBD031 /* RACTupleSpec.m */; };
		5FAF525D174D4D5600CAC810 /* NSObjectRACSelectorSignal.m in Sources */ = {isa = PBXBuildFile; fileRef = 880D7A6516F7BB1A004A3361 /* NSObjectRACSelectorSignal.m */; };
		5FAF525E174D4D5600CAC810 /* RACSubclassObject.m in Sources */ = {isa = PBXBuildFile; fileRef = 880D7A6816F7BCC7004A3361 /* RACSubclassObject.m */; };
		5FAF5262174D4D8F00CAC810 /* UIBarButtonItemRACSupportSpec.m in Sources */ = {isa = PBXBuildFile; fileRef = 5FAF5261174D4D8E00CAC810 /* UIBarButtonItemRACSupportSpec.m */; };
		5FAF5263174D500400CAC810 /* libExpecta-iOS.a in Frameworks */ = {isa = PBXBuildFile; fileRef = 8803805515056ACB001A5B19 /* libExpecta-iOS.a */; };
		5FAF5264174D500900CAC810 /* libSpecta-iOS.a in Frameworks */ = {isa = PBXBuildFile; fileRef = 8803806815056AD7001A5B19 /* libSpecta-iOS.a */; };
		5FAF5265174D500D00CAC810 /* libReactiveCocoa-iOS.a in Frameworks */ = {isa = PBXBuildFile; fileRef = 88F440AB153DAC820097B4C3 /* libReactiveCocoa-iOS.a */; };
		5FAF526B174D574700CAC810 /* NSData+RACSupport.m in Sources */ = {isa = PBXBuildFile; fileRef = 88442C8816090C1500636B49 /* NSData+RACSupport.m */; };
		5FAF526C174D574700CAC810 /* NSFileHandle+RACSupport.m in Sources */ = {isa = PBXBuildFile; fileRef = 88442C8A16090C1500636B49 /* NSFileHandle+RACSupport.m */; };
		5FAF526D174D574700CAC810 /* NSNotificationCenter+RACSupport.m in Sources */ = {isa = PBXBuildFile; fileRef = 88442C8C16090C1500636B49 /* NSNotificationCenter+RACSupport.m */; };
		5FAF526E174D574700CAC810 /* NSString+RACSupport.m in Sources */ = {isa = PBXBuildFile; fileRef = 88442C8E16090C1500636B49 /* NSString+RACSupport.m */; };
		5FAF5289174E9CD300CAC810 /* CoreGraphics.framework in Frameworks */ = {isa = PBXBuildFile; fileRef = 5FAF5288174E9CD200CAC810 /* CoreGraphics.framework */; };
		5FD7DC79174F9EAE008710B4 /* Foundation.framework in Frameworks */ = {isa = PBXBuildFile; fileRef = 88CDF7C415000FCE00163A9F /* Foundation.framework */; };
		5FD7DC7A174F9EAF008710B4 /* Foundation.framework in Frameworks */ = {isa = PBXBuildFile; fileRef = 88CDF7C415000FCE00163A9F /* Foundation.framework */; };
		5FD7DC7C174F9EEB008710B4 /* UIKit.framework in Frameworks */ = {isa = PBXBuildFile; fileRef = 5FD7DC7B174F9EEB008710B4 /* UIKit.framework */; };
		5FD7DC7F174F9FC8008710B4 /* UIKit.framework in Frameworks */ = {isa = PBXBuildFile; fileRef = 5FD7DC7B174F9EEB008710B4 /* UIKit.framework */; };
		5FD7DCF117636C59008710B4 /* NSObject+RACObservablePropertyObserving.m in Sources */ = {isa = PBXBuildFile; fileRef = 5FD7DCEE17636C59008710B4 /* NSObject+RACObservablePropertyObserving.m */; };
		5FD7DCF217636C59008710B4 /* NSObject+RACObservablePropertyObserving.m in Sources */ = {isa = PBXBuildFile; fileRef = 5FD7DCEE17636C59008710B4 /* NSObject+RACObservablePropertyObserving.m */; };
		5FD7DCFB1764795F008710B4 /* NSObjectRACObservablePropertyObservingSpec.m in Sources */ = {isa = PBXBuildFile; fileRef = 5FD7DCF817636E8B008710B4 /* NSObjectRACObservablePropertyObservingSpec.m */; };
		5FD7DCFC17647960008710B4 /* NSObjectRACObservablePropertyObservingSpec.m in Sources */ = {isa = PBXBuildFile; fileRef = 5FD7DCF817636E8B008710B4 /* NSObjectRACObservablePropertyObservingSpec.m */; };
		5FDC35051736F54700792E52 /* NSString+RACKeyPathUtilities.m in Sources */ = {isa = PBXBuildFile; fileRef = 5FDC35021736F54700792E52 /* NSString+RACKeyPathUtilities.m */; };
		5FDC35061736F54700792E52 /* NSString+RACKeyPathUtilities.m in Sources */ = {isa = PBXBuildFile; fileRef = 5FDC35021736F54700792E52 /* NSString+RACKeyPathUtilities.m */; };
		5FDC350F1736F81900792E52 /* NSStringRACKeyPathUtilitiesSpec.m in Sources */ = {isa = PBXBuildFile; fileRef = 5FDC350E1736F81800792E52 /* NSStringRACKeyPathUtilitiesSpec.m */; };
		6E58405516F22D7500F588A6 /* NSObject+RACDeallocating.h in Headers */ = {isa = PBXBuildFile; fileRef = 6E58405316F22D7500F588A6 /* NSObject+RACDeallocating.h */; settings = {ATTRIBUTES = (Public, ); }; };
		6E58405616F22D7500F588A6 /* NSObject+RACDeallocating.m in Sources */ = {isa = PBXBuildFile; fileRef = 6E58405416F22D7500F588A6 /* NSObject+RACDeallocating.m */; };
		6E58405D16F22F7800F588A6 /* NSObject+RACDeallocating.m in Sources */ = {isa = PBXBuildFile; fileRef = 6E58405416F22D7500F588A6 /* NSObject+RACDeallocating.m */; };
		6E58405F16F3414200F588A6 /* NSObjectRACDeallocatingSpec.m in Sources */ = {isa = PBXBuildFile; fileRef = 6E58405E16F3414200F588A6 /* NSObjectRACDeallocatingSpec.m */; };
		6EA0C08216F4AEC1006EBEB2 /* NSObject+RACDeallocating.h in Headers */ = {isa = PBXBuildFile; fileRef = 6E58405316F22D7500F588A6 /* NSObject+RACDeallocating.h */; settings = {ATTRIBUTES = (Public, ); }; };
		8801E7511644BDE200A155FE /* NSObjectRACLiftingSpec.m in Sources */ = {isa = PBXBuildFile; fileRef = 8801E7501644BDE200A155FE /* NSObjectRACLiftingSpec.m */; };
		88037F8415056328001A5B19 /* Cocoa.framework in Frameworks */ = {isa = PBXBuildFile; fileRef = 88CDF7BF15000FCE00163A9F /* Cocoa.framework */; };
		88037FB81505645C001A5B19 /* ReactiveCocoa.h in Headers */ = {isa = PBXBuildFile; fileRef = 88037F8C15056328001A5B19 /* ReactiveCocoa.h */; settings = {ATTRIBUTES = (Public, ); }; };
		88037FBB1505646C001A5B19 /* NSObject+RACPropertySubscribing.h in Headers */ = {isa = PBXBuildFile; fileRef = 88CDF82C15008C0500163A9F /* NSObject+RACPropertySubscribing.h */; settings = {ATTRIBUTES = (Public, ); }; };
		88037FBC1505646C001A5B19 /* RACSignal.h in Headers */ = {isa = PBXBuildFile; fileRef = 88CDF80415001CA800163A9F /* RACSignal.h */; settings = {ATTRIBUTES = (Public, ); }; };
		88037FBE1505646C001A5B19 /* RACSubscriber.h in Headers */ = {isa = PBXBuildFile; fileRef = 88CDF7FA150019CA00163A9F /* RACSubscriber.h */; settings = {ATTRIBUTES = (Public, ); }; };
		88037FC11505646C001A5B19 /* RACCommand.h in Headers */ = {isa = PBXBuildFile; fileRef = 882093E91501E6EE00796685 /* RACCommand.h */; settings = {ATTRIBUTES = (Public, ); }; };
		88037FC21505646C001A5B19 /* NSControl+RACCommandSupport.h in Headers */ = {isa = PBXBuildFile; fileRef = 882093E61501E6CB00796685 /* NSControl+RACCommandSupport.h */; settings = {ATTRIBUTES = (Public, ); }; };
		88037FC71505647E001A5B19 /* NSObject+RACKVOWrapper.m in Sources */ = {isa = PBXBuildFile; fileRef = 88CDF82915008BB900163A9F /* NSObject+RACKVOWrapper.m */; };
		88037FC91505648C001A5B19 /* RACSubscriber.m in Sources */ = {isa = PBXBuildFile; fileRef = 88CDF7FB150019CA00163A9F /* RACSubscriber.m */; };
		88037FCC1505648C001A5B19 /* RACCommand.m in Sources */ = {isa = PBXBuildFile; fileRef = 882093EA1501E6EE00796685 /* RACCommand.m */; };
		88037FCD1505648C001A5B19 /* NSControl+RACCommandSupport.m in Sources */ = {isa = PBXBuildFile; fileRef = 882093E71501E6CB00796685 /* NSControl+RACCommandSupport.m */; };
		88037FD9150564D9001A5B19 /* ReactiveCocoa.framework in Frameworks */ = {isa = PBXBuildFile; fileRef = 88037F8315056328001A5B19 /* ReactiveCocoa.framework */; };
		8803807115056B22001A5B19 /* libExpecta.a in Frameworks */ = {isa = PBXBuildFile; fileRef = 8803805315056ACB001A5B19 /* libExpecta.a */; };
		8803807215056B22001A5B19 /* libSpecta.a in Frameworks */ = {isa = PBXBuildFile; fileRef = 8803806615056AD7001A5B19 /* libSpecta.a */; };
		8803C011166732BA00C36839 /* RACSchedulerSpec.m in Sources */ = {isa = PBXBuildFile; fileRef = 8803C010166732BA00C36839 /* RACSchedulerSpec.m */; };
		8809D6F115B1F1EE007E32AA /* JRSwizzle.m in Sources */ = {isa = PBXBuildFile; fileRef = 8809D6ED15B1F1EE007E32AA /* JRSwizzle.m */; };
		880B9176150B09190008488E /* RACSubject.h in Headers */ = {isa = PBXBuildFile; fileRef = 880B9174150B09190008488E /* RACSubject.h */; settings = {ATTRIBUTES = (Public, ); }; };
		880B9177150B09190008488E /* RACSubject.m in Sources */ = {isa = PBXBuildFile; fileRef = 880B9175150B09190008488E /* RACSubject.m */; };
		880D7A5A16F7B351004A3361 /* NSObject+RACSelectorSignal.h in Headers */ = {isa = PBXBuildFile; fileRef = 880D7A5816F7B351004A3361 /* NSObject+RACSelectorSignal.h */; settings = {ATTRIBUTES = (Public, ); }; };
		880D7A5B16F7B351004A3361 /* NSObject+RACSelectorSignal.h in Headers */ = {isa = PBXBuildFile; fileRef = 880D7A5816F7B351004A3361 /* NSObject+RACSelectorSignal.h */; settings = {ATTRIBUTES = (Public, ); }; };
		880D7A5C16F7B351004A3361 /* NSObject+RACSelectorSignal.m in Sources */ = {isa = PBXBuildFile; fileRef = 880D7A5916F7B351004A3361 /* NSObject+RACSelectorSignal.m */; };
		880D7A5D16F7B351004A3361 /* NSObject+RACSelectorSignal.m in Sources */ = {isa = PBXBuildFile; fileRef = 880D7A5916F7B351004A3361 /* NSObject+RACSelectorSignal.m */; };
		880D7A6616F7BB1A004A3361 /* NSObjectRACSelectorSignal.m in Sources */ = {isa = PBXBuildFile; fileRef = 880D7A6516F7BB1A004A3361 /* NSObjectRACSelectorSignal.m */; };
		880D7A6916F7BCC7004A3361 /* RACSubclassObject.m in Sources */ = {isa = PBXBuildFile; fileRef = 880D7A6816F7BCC7004A3361 /* RACSubclassObject.m */; };
		881B37CC152260BF0079220B /* RACUnit.h in Headers */ = {isa = PBXBuildFile; fileRef = 881B37CA152260BF0079220B /* RACUnit.h */; settings = {ATTRIBUTES = (Public, ); }; };
		881B37CD152260BF0079220B /* RACUnit.m in Sources */ = {isa = PBXBuildFile; fileRef = 881B37CB152260BF0079220B /* RACUnit.m */; };
		881E86A21669304800667F7B /* RACCompoundDisposable.h in Headers */ = {isa = PBXBuildFile; fileRef = 881E86A01669304700667F7B /* RACCompoundDisposable.h */; settings = {ATTRIBUTES = (Public, ); }; };
		881E86A41669304800667F7B /* RACCompoundDisposable.m in Sources */ = {isa = PBXBuildFile; fileRef = 881E86A11669304700667F7B /* RACCompoundDisposable.m */; };
		881E86A51669304800667F7B /* RACCompoundDisposable.m in Sources */ = {isa = PBXBuildFile; fileRef = 881E86A11669304700667F7B /* RACCompoundDisposable.m */; };
		881E86BA1669350B00667F7B /* RACCompoundDisposableSpec.m in Sources */ = {isa = PBXBuildFile; fileRef = 881E86B91669350B00667F7B /* RACCompoundDisposableSpec.m */; };
		881E87AC16695C5600667F7B /* RACQueueScheduler.h in Headers */ = {isa = PBXBuildFile; fileRef = 881E87AA16695C5600667F7B /* RACQueueScheduler.h */; };
		881E87AE16695C5600667F7B /* RACQueueScheduler.m in Sources */ = {isa = PBXBuildFile; fileRef = 881E87AB16695C5600667F7B /* RACQueueScheduler.m */; };
		881E87AF16695C5600667F7B /* RACQueueScheduler.m in Sources */ = {isa = PBXBuildFile; fileRef = 881E87AB16695C5600667F7B /* RACQueueScheduler.m */; };
		881E87B216695EDF00667F7B /* RACImmediateScheduler.h in Headers */ = {isa = PBXBuildFile; fileRef = 881E87B016695EDF00667F7B /* RACImmediateScheduler.h */; };
		881E87B416695EDF00667F7B /* RACImmediateScheduler.m in Sources */ = {isa = PBXBuildFile; fileRef = 881E87B116695EDF00667F7B /* RACImmediateScheduler.m */; };
		881E87B516695EDF00667F7B /* RACImmediateScheduler.m in Sources */ = {isa = PBXBuildFile; fileRef = 881E87B116695EDF00667F7B /* RACImmediateScheduler.m */; };
		881E87C41669636000667F7B /* RACSubscriptionScheduler.h in Headers */ = {isa = PBXBuildFile; fileRef = 881E87C21669635F00667F7B /* RACSubscriptionScheduler.h */; };
		881E87C61669636000667F7B /* RACSubscriptionScheduler.m in Sources */ = {isa = PBXBuildFile; fileRef = 881E87C31669636000667F7B /* RACSubscriptionScheduler.m */; };
		881E87C71669636000667F7B /* RACSubscriptionScheduler.m in Sources */ = {isa = PBXBuildFile; fileRef = 881E87C31669636000667F7B /* RACSubscriptionScheduler.m */; };
		8820937C1501C8A600796685 /* RACSignalSpec.m in Sources */ = {isa = PBXBuildFile; fileRef = 8820937B1501C8A600796685 /* RACSignalSpec.m */; };
		882CCA1E15F1564D00937D6E /* RACCommandSpec.m in Sources */ = {isa = PBXBuildFile; fileRef = 882CCA1D15F1564D00937D6E /* RACCommandSpec.m */; };
		8837EA1616A5A33300FC3CDF /* RACKVOTrampoline.h in Headers */ = {isa = PBXBuildFile; fileRef = 8837EA1416A5A33300FC3CDF /* RACKVOTrampoline.h */; };
		8837EA1816A5A33300FC3CDF /* RACKVOTrampoline.m in Sources */ = {isa = PBXBuildFile; fileRef = 8837EA1516A5A33300FC3CDF /* RACKVOTrampoline.m */; };
		8837EA1916A5A33300FC3CDF /* RACKVOTrampoline.m in Sources */ = {isa = PBXBuildFile; fileRef = 8837EA1516A5A33300FC3CDF /* RACKVOTrampoline.m */; };
		883A84DA1513964B006DB4C7 /* RACBehaviorSubject.h in Headers */ = {isa = PBXBuildFile; fileRef = 883A84D81513964B006DB4C7 /* RACBehaviorSubject.h */; settings = {ATTRIBUTES = (Public, ); }; };
		883A84DB1513964B006DB4C7 /* RACBehaviorSubject.m in Sources */ = {isa = PBXBuildFile; fileRef = 883A84D91513964B006DB4C7 /* RACBehaviorSubject.m */; };
		883A84DF1513B5EC006DB4C7 /* RACDisposable.h in Headers */ = {isa = PBXBuildFile; fileRef = 883A84DD1513B5EC006DB4C7 /* RACDisposable.h */; settings = {ATTRIBUTES = (Public, ); }; };
		883A84E01513B5EC006DB4C7 /* RACDisposable.m in Sources */ = {isa = PBXBuildFile; fileRef = 883A84DE1513B5EC006DB4C7 /* RACDisposable.m */; };
		88442A341608A9AD00636B49 /* RACTestObject.m in Sources */ = {isa = PBXBuildFile; fileRef = 88442A331608A9AD00636B49 /* RACTestObject.m */; };
		884476E4152367D100958F44 /* RACScopedDisposable.h in Headers */ = {isa = PBXBuildFile; fileRef = 884476E2152367D100958F44 /* RACScopedDisposable.h */; settings = {ATTRIBUTES = (Public, ); }; };
		884476E5152367D100958F44 /* RACScopedDisposable.m in Sources */ = {isa = PBXBuildFile; fileRef = 884476E3152367D100958F44 /* RACScopedDisposable.m */; };
		884848B615F658B800B11BD0 /* NSControlRACSupportSpec.m in Sources */ = {isa = PBXBuildFile; fileRef = 884848B515F658B800B11BD0 /* NSControlRACSupportSpec.m */; };
		8851A38B16161D500050D47F /* NSObjectRACPropertySubscribingSpec.m in Sources */ = {isa = PBXBuildFile; fileRef = 8851A38A16161D500050D47F /* NSObjectRACPropertySubscribingSpec.m */; };
		8857BB82152A27A9009804CC /* NSObject+RACKVOWrapper.h in Headers */ = {isa = PBXBuildFile; fileRef = 8857BB81152A27A9009804CC /* NSObject+RACKVOWrapper.h */; settings = {ATTRIBUTES = (); }; };
		886678711518DCD800DE77EC /* NSObject+RACPropertySubscribing.m in Sources */ = {isa = PBXBuildFile; fileRef = 886678701518DCD800DE77EC /* NSObject+RACPropertySubscribing.m */; };
		886CEACD163DE669007632D1 /* RACBlockTrampolineSpec.m in Sources */ = {isa = PBXBuildFile; fileRef = 886CEACC163DE669007632D1 /* RACBlockTrampolineSpec.m */; };
		886CEAE2163DE942007632D1 /* NSObject+RACLifting.h in Headers */ = {isa = PBXBuildFile; fileRef = 886CEAE0163DE942007632D1 /* NSObject+RACLifting.h */; settings = {ATTRIBUTES = (Public, ); }; };
		886CEAE4163DE942007632D1 /* NSObject+RACLifting.m in Sources */ = {isa = PBXBuildFile; fileRef = 886CEAE1163DE942007632D1 /* NSObject+RACLifting.m */; };
		886CEAE5163DE942007632D1 /* NSObject+RACLifting.m in Sources */ = {isa = PBXBuildFile; fileRef = 886CEAE1163DE942007632D1 /* NSObject+RACLifting.m */; };
		886F702A1551CF920045D68B /* RACGroupedSignal.h in Headers */ = {isa = PBXBuildFile; fileRef = 886F70281551CF920045D68B /* RACGroupedSignal.h */; settings = {ATTRIBUTES = (Public, ); }; };
		886F702B1551CF920045D68B /* RACGroupedSignal.m in Sources */ = {isa = PBXBuildFile; fileRef = 886F70291551CF920045D68B /* RACGroupedSignal.m */; };
		886F702C1551CF9D0045D68B /* RACGroupedSignal.m in Sources */ = {isa = PBXBuildFile; fileRef = 886F70291551CF920045D68B /* RACGroupedSignal.m */; };
		887ACDA7165878A8009190AD /* NSInvocation+RACTypeParsing.h in Headers */ = {isa = PBXBuildFile; fileRef = 887ACDA5165878A7009190AD /* NSInvocation+RACTypeParsing.h */; };
		887ACDA9165878A8009190AD /* NSInvocation+RACTypeParsing.m in Sources */ = {isa = PBXBuildFile; fileRef = 887ACDA6165878A7009190AD /* NSInvocation+RACTypeParsing.m */; };
		887ACDAA165878A8009190AD /* NSInvocation+RACTypeParsing.m in Sources */ = {isa = PBXBuildFile; fileRef = 887ACDA6165878A7009190AD /* NSInvocation+RACTypeParsing.m */; };
		8882D4601673B0450080E7CD /* RACBlockTrampoline.m in Sources */ = {isa = PBXBuildFile; fileRef = 888439A21634E10D00DED0DB /* RACBlockTrampoline.m */; };
		888439A31634E10D00DED0DB /* RACBlockTrampoline.h in Headers */ = {isa = PBXBuildFile; fileRef = 888439A11634E10D00DED0DB /* RACBlockTrampoline.h */; };
		88977C3E1512914A00A09EC5 /* RACSignal.m in Sources */ = {isa = PBXBuildFile; fileRef = 88977C3D1512914A00A09EC5 /* RACSignal.m */; };
		889D0A8015974B2A00F833E3 /* RACSubjectSpec.m in Sources */ = {isa = PBXBuildFile; fileRef = 889D0A7F15974B2A00F833E3 /* RACSubjectSpec.m */; };
		88A0B6D2165B2B09005DE8F3 /* RACBlockTrampoline.m in Sources */ = {isa = PBXBuildFile; fileRef = 888439A21634E10D00DED0DB /* RACBlockTrampoline.m */; };
		88A0B6D3165B2B77005DE8F3 /* RACSubscriptingAssignmentTrampoline.h in Headers */ = {isa = PBXBuildFile; fileRef = 88FC735316114F9C00F8A774 /* RACSubscriptingAssignmentTrampoline.h */; settings = {ATTRIBUTES = (Public, ); }; };
		88B76F8E153726B00053EAE2 /* RACTuple.h in Headers */ = {isa = PBXBuildFile; fileRef = 88B76F8C153726B00053EAE2 /* RACTuple.h */; settings = {ATTRIBUTES = (Public, ); }; };
		88B76F8F153726B00053EAE2 /* RACTuple.m in Sources */ = {isa = PBXBuildFile; fileRef = 88B76F8D153726B00053EAE2 /* RACTuple.m */; };
		88C5A0241692460A0045EF05 /* RACMulticastConnection.h in Headers */ = {isa = PBXBuildFile; fileRef = 88C5A0231692460A0045EF05 /* RACMulticastConnection.h */; settings = {ATTRIBUTES = (Public, ); }; };
		88C5A026169246140045EF05 /* RACMulticastConnection.m in Sources */ = {isa = PBXBuildFile; fileRef = 88C5A025169246140045EF05 /* RACMulticastConnection.m */; };
		88C5A027169246140045EF05 /* RACMulticastConnection.m in Sources */ = {isa = PBXBuildFile; fileRef = 88C5A025169246140045EF05 /* RACMulticastConnection.m */; };
		88C5A02916924BFC0045EF05 /* RACMulticastConnectionSpec.m in Sources */ = {isa = PBXBuildFile; fileRef = 88C5A02816924BFC0045EF05 /* RACMulticastConnectionSpec.m */; };
		88CDF7DE15000FCF00163A9F /* SenTestingKit.framework in Frameworks */ = {isa = PBXBuildFile; fileRef = 88CDF7DD15000FCF00163A9F /* SenTestingKit.framework */; };
		88CDF7DF15000FCF00163A9F /* Cocoa.framework in Frameworks */ = {isa = PBXBuildFile; fileRef = 88CDF7BF15000FCE00163A9F /* Cocoa.framework */; };
		88CDF7E715000FCF00163A9F /* InfoPlist.strings in Resources */ = {isa = PBXBuildFile; fileRef = 88CDF7E515000FCF00163A9F /* InfoPlist.strings */; };
		88D4AB3E1510F6C30011494F /* RACReplaySubject.h in Headers */ = {isa = PBXBuildFile; fileRef = 88D4AB3C1510F6C30011494F /* RACReplaySubject.h */; settings = {ATTRIBUTES = (Public, ); }; };
		88D4AB3F1510F6C30011494F /* RACReplaySubject.m in Sources */ = {isa = PBXBuildFile; fileRef = 88D4AB3D1510F6C30011494F /* RACReplaySubject.m */; };
		88DA309815071CBA00C19D0F /* RACValueTransformer.m in Sources */ = {isa = PBXBuildFile; fileRef = 88DA309615071CBA00C19D0F /* RACValueTransformer.m */; };
		88E2C6B4153C771C00C7493C /* RACScheduler.h in Headers */ = {isa = PBXBuildFile; fileRef = 88E2C6B2153C771C00C7493C /* RACScheduler.h */; settings = {ATTRIBUTES = (Public, ); }; };
		88E2C6B5153C771C00C7493C /* RACScheduler.m in Sources */ = {isa = PBXBuildFile; fileRef = 88E2C6B3153C771C00C7493C /* RACScheduler.m */; };
		88F440B7153DAD320097B4C3 /* RACSwizzling.m in Sources */ = {isa = PBXBuildFile; fileRef = 8867D5F8152BDAC300321BD5 /* RACSwizzling.m */; };
		88F440BA153DAD570097B4C3 /* RACCommand.m in Sources */ = {isa = PBXBuildFile; fileRef = 882093EA1501E6EE00796685 /* RACCommand.m */; };
		88F440BC153DAD5A0097B4C3 /* RACSubscriber.m in Sources */ = {isa = PBXBuildFile; fileRef = 88CDF7FB150019CA00163A9F /* RACSubscriber.m */; };
		88F440BD153DAD5C0097B4C3 /* RACSignal.m in Sources */ = {isa = PBXBuildFile; fileRef = 88977C3D1512914A00A09EC5 /* RACSignal.m */; };
		88F440C0153DAD630097B4C3 /* RACSubject.m in Sources */ = {isa = PBXBuildFile; fileRef = 880B9175150B09190008488E /* RACSubject.m */; };
		88F440C1153DAD640097B4C3 /* RACReplaySubject.m in Sources */ = {isa = PBXBuildFile; fileRef = 88D4AB3D1510F6C30011494F /* RACReplaySubject.m */; };
		88F440C3153DAD690097B4C3 /* RACBehaviorSubject.m in Sources */ = {isa = PBXBuildFile; fileRef = 883A84D91513964B006DB4C7 /* RACBehaviorSubject.m */; };
		88F440C5153DAD6C0097B4C3 /* RACDisposable.m in Sources */ = {isa = PBXBuildFile; fileRef = 883A84DE1513B5EC006DB4C7 /* RACDisposable.m */; };
		88F440C6153DAD6E0097B4C3 /* RACScopedDisposable.m in Sources */ = {isa = PBXBuildFile; fileRef = 884476E3152367D100958F44 /* RACScopedDisposable.m */; };
		88F440C9153DAD740097B4C3 /* RACUnit.m in Sources */ = {isa = PBXBuildFile; fileRef = 881B37CB152260BF0079220B /* RACUnit.m */; };
		88F440CA153DAD760097B4C3 /* RACTuple.m in Sources */ = {isa = PBXBuildFile; fileRef = 88B76F8D153726B00053EAE2 /* RACTuple.m */; };
		88F440CB153DAD780097B4C3 /* RACScheduler.m in Sources */ = {isa = PBXBuildFile; fileRef = 88E2C6B3153C771C00C7493C /* RACScheduler.m */; };
		88F440CE153DAD830097B4C3 /* NSObject+RACKVOWrapper.m in Sources */ = {isa = PBXBuildFile; fileRef = 88CDF82915008BB900163A9F /* NSObject+RACKVOWrapper.m */; };
		88F440CF153DAD850097B4C3 /* NSObject+RACPropertySubscribing.m in Sources */ = {isa = PBXBuildFile; fileRef = 886678701518DCD800DE77EC /* NSObject+RACPropertySubscribing.m */; };
		88F440D3153DADEA0097B4C3 /* NSObject+RACAppKitBindings.h in Headers */ = {isa = PBXBuildFile; fileRef = 88F440D1153DADEA0097B4C3 /* NSObject+RACAppKitBindings.h */; settings = {ATTRIBUTES = (Public, ); }; };
		88F440D4153DADEA0097B4C3 /* NSObject+RACAppKitBindings.m in Sources */ = {isa = PBXBuildFile; fileRef = 88F440D2153DADEA0097B4C3 /* NSObject+RACAppKitBindings.m */; };
		88F44263153DC2C70097B4C3 /* UIControl+RACSignalSupport.m in Sources */ = {isa = PBXBuildFile; fileRef = 88F44260153DC0450097B4C3 /* UIControl+RACSignalSupport.m */; };
		88F44267153DCAC50097B4C3 /* UITextField+RACSignalSupport.m in Sources */ = {isa = PBXBuildFile; fileRef = 88F44265153DCAC50097B4C3 /* UITextField+RACSignalSupport.m */; };
		88FC735716114F9C00F8A774 /* RACSubscriptingAssignmentTrampoline.m in Sources */ = {isa = PBXBuildFile; fileRef = 88FC735416114F9C00F8A774 /* RACSubscriptingAssignmentTrampoline.m */; };
		88FC735816114F9C00F8A774 /* RACSubscriptingAssignmentTrampoline.m in Sources */ = {isa = PBXBuildFile; fileRef = 88FC735416114F9C00F8A774 /* RACSubscriptingAssignmentTrampoline.m */; };
		88FC735B16114FFB00F8A774 /* RACSubscriptingAssignmentTrampolineSpec.m in Sources */ = {isa = PBXBuildFile; fileRef = 88FC735A16114FFB00F8A774 /* RACSubscriptingAssignmentTrampolineSpec.m */; };
		A1FCC27715666AA3008C9686 /* UITextView+RACSignalSupport.m in Sources */ = {isa = PBXBuildFile; fileRef = A1FCC27315666AA3008C9686 /* UITextView+RACSignalSupport.m */; };
		A1FCC36E15673FA3008C9686 /* RACEventTrampoline.m in Sources */ = {isa = PBXBuildFile; fileRef = A1FCC36C15673FA3008C9686 /* RACEventTrampoline.m */; };
		A1FCC374156754A7008C9686 /* RACObjCRuntime.m in Sources */ = {isa = PBXBuildFile; fileRef = A1FCC371156754A7008C9686 /* RACObjCRuntime.m */; };
		A1FCC375156754A7008C9686 /* RACObjCRuntime.m in Sources */ = {isa = PBXBuildFile; fileRef = A1FCC371156754A7008C9686 /* RACObjCRuntime.m */; };
		A1FCC37B1567DED0008C9686 /* RACDelegateProxy.m in Sources */ = {isa = PBXBuildFile; fileRef = A1FCC3771567DED0008C9686 /* RACDelegateProxy.m */; };
		D005A259169A3B7D00A9D2DB /* RACBacktrace.h in Headers */ = {isa = PBXBuildFile; fileRef = D02538A115E2D7FB005BACB8 /* RACBacktrace.h */; settings = {ATTRIBUTES = (Public, ); }; };
		D02221621678910900DBD031 /* RACTupleSpec.m in Sources */ = {isa = PBXBuildFile; fileRef = D02221611678910900DBD031 /* RACTupleSpec.m */; };
		D026A04D15F69FE70052F7FE /* metamacros.h in Headers */ = {isa = PBXBuildFile; fileRef = D026A04415F69FE70052F7FE /* metamacros.h */; settings = {ATTRIBUTES = (Public, ); }; };
		D0307EDF1731AAE100D83211 /* RACTupleSequence.m in Sources */ = {isa = PBXBuildFile; fileRef = D0307EDC1731AAE100D83211 /* RACTupleSequence.m */; };
		D0307EE01731AAE100D83211 /* RACTupleSequence.m in Sources */ = {isa = PBXBuildFile; fileRef = D0307EDC1731AAE100D83211 /* RACTupleSequence.m */; };
		D0307EE71731AAF800D83211 /* RACArraySequence.h in Headers */ = {isa = PBXBuildFile; fileRef = D0E967611641EF9C00FCFF06 /* RACArraySequence.h */; settings = {ATTRIBUTES = (Public, ); }; };
		D041376915D2281C004BBF80 /* RACKVOWrapperSpec.m in Sources */ = {isa = PBXBuildFile; fileRef = D041376815D2281C004BBF80 /* RACKVOWrapperSpec.m */; };
		D0487AB3164314430085D890 /* RACStreamExamples.m in Sources */ = {isa = PBXBuildFile; fileRef = D0487AB2164314430085D890 /* RACStreamExamples.m */; };
		D05C5C9D16490C4300DE6D3E /* NSData+RACSupport.m in Sources */ = {isa = PBXBuildFile; fileRef = 88442C8816090C1500636B49 /* NSData+RACSupport.m */; };
		D05C5C9E16490C4600DE6D3E /* NSFileHandle+RACSupport.m in Sources */ = {isa = PBXBuildFile; fileRef = 88442C8A16090C1500636B49 /* NSFileHandle+RACSupport.m */; };
		D05C5C9F16490C4900DE6D3E /* NSNotificationCenter+RACSupport.m in Sources */ = {isa = PBXBuildFile; fileRef = 88442C8C16090C1500636B49 /* NSNotificationCenter+RACSupport.m */; };
		D05C5CA016490C4D00DE6D3E /* NSString+RACSupport.m in Sources */ = {isa = PBXBuildFile; fileRef = 88442C8E16090C1500636B49 /* NSString+RACSupport.m */; };
		D05C5CA116490C5200DE6D3E /* NSTask+RACSupport.m in Sources */ = {isa = PBXBuildFile; fileRef = 88442C9016090C1500636B49 /* NSTask+RACSupport.m */; };
		D0700F4C1672994D00D7CD30 /* NSNotificationCenterRACSupportSpec.m in Sources */ = {isa = PBXBuildFile; fileRef = D0700F4B1672994D00D7CD30 /* NSNotificationCenterRACSupportSpec.m */; };
		D077A16D169B740200057BB1 /* RACEvent.h in Headers */ = {isa = PBXBuildFile; fileRef = D077A16B169B740200057BB1 /* RACEvent.h */; settings = {ATTRIBUTES = (Public, ); }; };
		D077A16E169B740200057BB1 /* RACEvent.h in Headers */ = {isa = PBXBuildFile; fileRef = D077A16B169B740200057BB1 /* RACEvent.h */; settings = {ATTRIBUTES = (Public, ); }; };
		D077A16F169B740200057BB1 /* RACEvent.m in Sources */ = {isa = PBXBuildFile; fileRef = D077A16C169B740200057BB1 /* RACEvent.m */; };
		D077A170169B740200057BB1 /* RACEvent.m in Sources */ = {isa = PBXBuildFile; fileRef = D077A16C169B740200057BB1 /* RACEvent.m */; };
		D077A172169B79A900057BB1 /* RACEventSpec.m in Sources */ = {isa = PBXBuildFile; fileRef = D077A171169B79A900057BB1 /* RACEventSpec.m */; };
		D07CD7181731BA3900DE2394 /* RACUnarySequence.m in Sources */ = {isa = PBXBuildFile; fileRef = D07CD7151731BA3900DE2394 /* RACUnarySequence.m */; };
		D07CD7191731BA3900DE2394 /* RACUnarySequence.m in Sources */ = {isa = PBXBuildFile; fileRef = D07CD7151731BA3900DE2394 /* RACUnarySequence.m */; };
		D0870C6F16884A0600D0E11D /* RACBacktraceSpec.m in Sources */ = {isa = PBXBuildFile; fileRef = D0870C6E16884A0600D0E11D /* RACBacktraceSpec.m */; };
		D08FF264169A32D100743C6D /* ReactiveCocoa.h in Headers */ = {isa = PBXBuildFile; fileRef = 88037F8C15056328001A5B19 /* ReactiveCocoa.h */; settings = {ATTRIBUTES = (Public, ); }; };
		D08FF265169A32DC00743C6D /* RACSubscriber.h in Headers */ = {isa = PBXBuildFile; fileRef = 88CDF7FA150019CA00163A9F /* RACSubscriber.h */; settings = {ATTRIBUTES = (Public, ); }; };
		D08FF267169A330000743C6D /* RACUnit.h in Headers */ = {isa = PBXBuildFile; fileRef = 881B37CA152260BF0079220B /* RACUnit.h */; settings = {ATTRIBUTES = (Public, ); }; };
		D08FF268169A330000743C6D /* RACTuple.h in Headers */ = {isa = PBXBuildFile; fileRef = 88B76F8C153726B00053EAE2 /* RACTuple.h */; settings = {ATTRIBUTES = (Public, ); }; };
		D08FF269169A330000743C6D /* RACBacktrace.h in Headers */ = {isa = PBXBuildFile; fileRef = D02538A115E2D7FB005BACB8 /* RACBacktrace.h */; settings = {ATTRIBUTES = (Public, ); }; };
		D08FF26A169A330000743C6D /* RACSubscriptingAssignmentTrampoline.h in Headers */ = {isa = PBXBuildFile; fileRef = 88FC735316114F9C00F8A774 /* RACSubscriptingAssignmentTrampoline.h */; settings = {ATTRIBUTES = (Public, ); }; };
		D08FF26B169A330000743C6D /* NSObject+RACLifting.h in Headers */ = {isa = PBXBuildFile; fileRef = 886CEAE0163DE942007632D1 /* NSObject+RACLifting.h */; settings = {ATTRIBUTES = (Public, ); }; };
		D08FF26C169A331A00743C6D /* RACStream.h in Headers */ = {isa = PBXBuildFile; fileRef = D0D486FF1642550100DD7605 /* RACStream.h */; settings = {ATTRIBUTES = (Public, ); }; };
		D08FF26D169A331A00743C6D /* RACSignal.h in Headers */ = {isa = PBXBuildFile; fileRef = 88CDF80415001CA800163A9F /* RACSignal.h */; settings = {ATTRIBUTES = (Public, ); }; };
		D08FF26E169A331A00743C6D /* RACSignal+Operations.h in Headers */ = {isa = PBXBuildFile; fileRef = D0D910CC15F915BD00AD2DDA /* RACSignal+Operations.h */; settings = {ATTRIBUTES = (Public, ); }; };
		D08FF26F169A331A00743C6D /* RACMulticastConnection.h in Headers */ = {isa = PBXBuildFile; fileRef = 88C5A0231692460A0045EF05 /* RACMulticastConnection.h */; settings = {ATTRIBUTES = (Public, ); }; };
		D08FF270169A331A00743C6D /* RACGroupedSignal.h in Headers */ = {isa = PBXBuildFile; fileRef = 886F70281551CF920045D68B /* RACGroupedSignal.h */; settings = {ATTRIBUTES = (Public, ); }; };
		D08FF271169A331A00743C6D /* RACSubject.h in Headers */ = {isa = PBXBuildFile; fileRef = 880B9174150B09190008488E /* RACSubject.h */; settings = {ATTRIBUTES = (Public, ); }; };
		D08FF272169A331A00743C6D /* RACReplaySubject.h in Headers */ = {isa = PBXBuildFile; fileRef = 88D4AB3C1510F6C30011494F /* RACReplaySubject.h */; settings = {ATTRIBUTES = (Public, ); }; };
		D08FF273169A331A00743C6D /* RACBehaviorSubject.h in Headers */ = {isa = PBXBuildFile; fileRef = 883A84D81513964B006DB4C7 /* RACBehaviorSubject.h */; settings = {ATTRIBUTES = (Public, ); }; };
		D08FF274169A331A00743C6D /* RACDisposable.h in Headers */ = {isa = PBXBuildFile; fileRef = 883A84DD1513B5EC006DB4C7 /* RACDisposable.h */; settings = {ATTRIBUTES = (Public, ); }; };
		D08FF275169A331A00743C6D /* RACScopedDisposable.h in Headers */ = {isa = PBXBuildFile; fileRef = 884476E2152367D100958F44 /* RACScopedDisposable.h */; settings = {ATTRIBUTES = (Public, ); }; };
		D08FF276169A331A00743C6D /* RACCompoundDisposable.h in Headers */ = {isa = PBXBuildFile; fileRef = 881E86A01669304700667F7B /* RACCompoundDisposable.h */; settings = {ATTRIBUTES = (Public, ); }; };
		D08FF277169A331B00743C6D /* RACCommand.h in Headers */ = {isa = PBXBuildFile; fileRef = 882093E91501E6EE00796685 /* RACCommand.h */; settings = {ATTRIBUTES = (Public, ); }; };
		D08FF278169A331B00743C6D /* RACSequence.h in Headers */ = {isa = PBXBuildFile; fileRef = D0E967671641EF9C00FCFF06 /* RACSequence.h */; settings = {ATTRIBUTES = (Public, ); }; };
		D08FF27A169A331B00743C6D /* RACEagerSequence.h in Headers */ = {isa = PBXBuildFile; fileRef = 5F9743F51694A2460024EB82 /* RACEagerSequence.h */; settings = {ATTRIBUTES = (Public, ); }; };
		D08FF27B169A331B00743C6D /* RACDynamicSequence.h in Headers */ = {isa = PBXBuildFile; fileRef = D0E967631641EF9C00FCFF06 /* RACDynamicSequence.h */; settings = {ATTRIBUTES = (Public, ); }; };
		D08FF27C169A331B00743C6D /* RACEmptySequence.h in Headers */ = {isa = PBXBuildFile; fileRef = D0E967651641EF9C00FCFF06 /* RACEmptySequence.h */; settings = {ATTRIBUTES = (Public, ); }; };
		D08FF27D169A331B00743C6D /* RACStringSequence.h in Headers */ = {isa = PBXBuildFile; fileRef = D0E967691641EF9C00FCFF06 /* RACStringSequence.h */; settings = {ATTRIBUTES = (Public, ); }; };
		D08FF27E169A331B00743C6D /* RACSignalSequence.h in Headers */ = {isa = PBXBuildFile; fileRef = D0EE2849164D906B006954A4 /* RACSignalSequence.h */; settings = {ATTRIBUTES = (Public, ); }; };
		D08FF27F169A331B00743C6D /* RACScheduler.h in Headers */ = {isa = PBXBuildFile; fileRef = 88E2C6B2153C771C00C7493C /* RACScheduler.h */; settings = {ATTRIBUTES = (Public, ); }; };
		D08FF280169A333400743C6D /* NSArray+RACSequenceAdditions.h in Headers */ = {isa = PBXBuildFile; fileRef = D0E967571641EF9C00FCFF06 /* NSArray+RACSequenceAdditions.h */; settings = {ATTRIBUTES = (Public, ); }; };
		D08FF281169A333400743C6D /* NSDictionary+RACSequenceAdditions.h in Headers */ = {isa = PBXBuildFile; fileRef = D0E967591641EF9C00FCFF06 /* NSDictionary+RACSequenceAdditions.h */; settings = {ATTRIBUTES = (Public, ); }; };
		D08FF282169A333400743C6D /* NSOrderedSet+RACSequenceAdditions.h in Headers */ = {isa = PBXBuildFile; fileRef = D0E9675B1641EF9C00FCFF06 /* NSOrderedSet+RACSequenceAdditions.h */; settings = {ATTRIBUTES = (Public, ); }; };
		D08FF283169A333400743C6D /* NSSet+RACSequenceAdditions.h in Headers */ = {isa = PBXBuildFile; fileRef = D0E9675D1641EF9C00FCFF06 /* NSSet+RACSequenceAdditions.h */; settings = {ATTRIBUTES = (Public, ); }; };
		D08FF284169A333400743C6D /* NSString+RACSequenceAdditions.h in Headers */ = {isa = PBXBuildFile; fileRef = D0E9675F1641EF9C00FCFF06 /* NSString+RACSequenceAdditions.h */; settings = {ATTRIBUTES = (Public, ); }; };
		D08FF285169A333400743C6D /* UIControl+RACSignalSupport.h in Headers */ = {isa = PBXBuildFile; fileRef = 88F4425F153DC0450097B4C3 /* UIControl+RACSignalSupport.h */; settings = {ATTRIBUTES = (Public, ); }; };
		D08FF286169A333400743C6D /* UITextField+RACSignalSupport.h in Headers */ = {isa = PBXBuildFile; fileRef = 88F44264153DCAC50097B4C3 /* UITextField+RACSignalSupport.h */; settings = {ATTRIBUTES = (Public, ); }; };
		D08FF287169A333400743C6D /* UITextView+RACSignalSupport.h in Headers */ = {isa = PBXBuildFile; fileRef = A1FCC27215666AA3008C9686 /* UITextView+RACSignalSupport.h */; settings = {ATTRIBUTES = (Public, ); }; };
		D08FF289169A333400743C6D /* NSObject+RACPropertySubscribing.h in Headers */ = {isa = PBXBuildFile; fileRef = 88CDF82C15008C0500163A9F /* NSObject+RACPropertySubscribing.h */; settings = {ATTRIBUTES = (Public, ); }; };
		D08FF28C169A337000743C6D /* EXTKeyPathCoding.h in Headers */ = {isa = PBXBuildFile; fileRef = D0FA57E2162CFED200AC6F42 /* EXTKeyPathCoding.h */; settings = {ATTRIBUTES = (Public, ); }; };
		D08FF28E169A337000743C6D /* EXTScope.h in Headers */ = {isa = PBXBuildFile; fileRef = D0E967931641F07900FCFF06 /* EXTScope.h */; settings = {ATTRIBUTES = (Public, ); }; };
		D08FF28F169A337000743C6D /* metamacros.h in Headers */ = {isa = PBXBuildFile; fileRef = D026A04415F69FE70052F7FE /* metamacros.h */; settings = {ATTRIBUTES = (Public, ); }; };
		D099E819169E05D00000A975 /* NSObject+RACObservablePropertySubject.h in Headers */ = {isa = PBXBuildFile; fileRef = 5F6FE84B169251E900A8D7A6 /* NSObject+RACObservablePropertySubject.h */; settings = {ATTRIBUTES = (Public, ); }; };
		D0A0B01516EAA3D100C47593 /* NSText+RACSignalSupport.h in Headers */ = {isa = PBXBuildFile; fileRef = D0A0B01316EAA3D100C47593 /* NSText+RACSignalSupport.h */; settings = {ATTRIBUTES = (Public, ); }; };
		D0A0B01616EAA3D100C47593 /* NSText+RACSignalSupport.m in Sources */ = {isa = PBXBuildFile; fileRef = D0A0B01416EAA3D100C47593 /* NSText+RACSignalSupport.m */; };
		D0A0B01816EAA5CC00C47593 /* NSTextRACSupportSpec.m in Sources */ = {isa = PBXBuildFile; fileRef = D0A0B01716EAA5CC00C47593 /* NSTextRACSupportSpec.m */; };
		D0A0B03B16EAA9AC00C47593 /* NSControl+RACTextSignalSupport.h in Headers */ = {isa = PBXBuildFile; fileRef = D0A0B03916EAA9AC00C47593 /* NSControl+RACTextSignalSupport.h */; settings = {ATTRIBUTES = (Public, ); }; };
		D0A0B03C16EAA9AC00C47593 /* NSControl+RACTextSignalSupport.m in Sources */ = {isa = PBXBuildFile; fileRef = D0A0B03A16EAA9AC00C47593 /* NSControl+RACTextSignalSupport.m */; };
		D0A0E226176A84DB007273ED /* RACDisposableSpec.m in Sources */ = {isa = PBXBuildFile; fileRef = D0A0E225176A84DA007273ED /* RACDisposableSpec.m */; };
		D0A0E227176A84DB007273ED /* RACDisposableSpec.m in Sources */ = {isa = PBXBuildFile; fileRef = D0A0E225176A84DA007273ED /* RACDisposableSpec.m */; };
		D0A0E230176A8CD6007273ED /* RACPassthroughSubscriber.m in Sources */ = {isa = PBXBuildFile; fileRef = D0A0E22D176A8CD6007273ED /* RACPassthroughSubscriber.m */; };
		D0A0E231176A8CD6007273ED /* RACPassthroughSubscriber.m in Sources */ = {isa = PBXBuildFile; fileRef = D0A0E22D176A8CD6007273ED /* RACPassthroughSubscriber.m */; };
		D0C70EC616659333005AAD03 /* RACSubscriberExamples.m in Sources */ = {isa = PBXBuildFile; fileRef = D0C70EC516659333005AAD03 /* RACSubscriberExamples.m */; };
		D0C70EC8166595AD005AAD03 /* RACSubscriberSpec.m in Sources */ = {isa = PBXBuildFile; fileRef = D0C70EC7166595AD005AAD03 /* RACSubscriberSpec.m */; };
		D0C70F90164337A2007027B4 /* RACSequenceAdditionsSpec.m in Sources */ = {isa = PBXBuildFile; fileRef = D0C70F8F164337A2007027B4 /* RACSequenceAdditionsSpec.m */; };
		D0C70F93164337E3007027B4 /* RACSequenceExamples.m in Sources */ = {isa = PBXBuildFile; fileRef = D0C70F92164337E3007027B4 /* RACSequenceExamples.m */; };
		D0D243BD1741FA13004359C6 /* NSObject+RACDescription.m in Sources */ = {isa = PBXBuildFile; fileRef = D0D243B61741FA0E004359C6 /* NSObject+RACDescription.m */; };
		D0D243BE1741FA13004359C6 /* NSObject+RACDescription.m in Sources */ = {isa = PBXBuildFile; fileRef = D0D243B61741FA0E004359C6 /* NSObject+RACDescription.m */; };
		D0D487011642550100DD7605 /* RACStream.h in Headers */ = {isa = PBXBuildFile; fileRef = D0D486FF1642550100DD7605 /* RACStream.h */; settings = {ATTRIBUTES = (Public, ); }; };
		D0D487031642550100DD7605 /* RACStream.m in Sources */ = {isa = PBXBuildFile; fileRef = D0D487001642550100DD7605 /* RACStream.m */; };
		D0D487041642550100DD7605 /* RACStream.m in Sources */ = {isa = PBXBuildFile; fileRef = D0D487001642550100DD7605 /* RACStream.m */; };
		D0D487061642651400DD7605 /* RACSequenceSpec.m in Sources */ = {isa = PBXBuildFile; fileRef = D0D487051642651400DD7605 /* RACSequenceSpec.m */; };
		D0D910CE15F915BD00AD2DDA /* RACSignal+Operations.h in Headers */ = {isa = PBXBuildFile; fileRef = D0D910CC15F915BD00AD2DDA /* RACSignal+Operations.h */; settings = {ATTRIBUTES = (Public, ); }; };
		D0D910D015F915BD00AD2DDA /* RACSignal+Operations.m in Sources */ = {isa = PBXBuildFile; fileRef = D0D910CD15F915BD00AD2DDA /* RACSignal+Operations.m */; };
		D0D910D115F915BD00AD2DDA /* RACSignal+Operations.m in Sources */ = {isa = PBXBuildFile; fileRef = D0D910CD15F915BD00AD2DDA /* RACSignal+Operations.m */; };
		D0DFBCCE15DD6D40009DADB3 /* RACBacktrace.m in Sources */ = {isa = PBXBuildFile; fileRef = D0DFBCCD15DD6D40009DADB3 /* RACBacktrace.m */; };
		D0DFBCCF15DD6D40009DADB3 /* RACBacktrace.m in Sources */ = {isa = PBXBuildFile; fileRef = D0DFBCCD15DD6D40009DADB3 /* RACBacktrace.m */; };
		D0DFBCD015DD70CC009DADB3 /* ReactiveCocoa.framework in Copy Frameworks */ = {isa = PBXBuildFile; fileRef = 88037F8315056328001A5B19 /* ReactiveCocoa.framework */; };
		D0E9676B1641EF9C00FCFF06 /* NSArray+RACSequenceAdditions.h in Headers */ = {isa = PBXBuildFile; fileRef = D0E967571641EF9C00FCFF06 /* NSArray+RACSequenceAdditions.h */; settings = {ATTRIBUTES = (Public, ); }; };
		D0E9676D1641EF9C00FCFF06 /* NSArray+RACSequenceAdditions.m in Sources */ = {isa = PBXBuildFile; fileRef = D0E967581641EF9C00FCFF06 /* NSArray+RACSequenceAdditions.m */; };
		D0E9676E1641EF9C00FCFF06 /* NSArray+RACSequenceAdditions.m in Sources */ = {isa = PBXBuildFile; fileRef = D0E967581641EF9C00FCFF06 /* NSArray+RACSequenceAdditions.m */; };
		D0E9676F1641EF9C00FCFF06 /* NSDictionary+RACSequenceAdditions.h in Headers */ = {isa = PBXBuildFile; fileRef = D0E967591641EF9C00FCFF06 /* NSDictionary+RACSequenceAdditions.h */; settings = {ATTRIBUTES = (Public, ); }; };
		D0E967711641EF9C00FCFF06 /* NSDictionary+RACSequenceAdditions.m in Sources */ = {isa = PBXBuildFile; fileRef = D0E9675A1641EF9C00FCFF06 /* NSDictionary+RACSequenceAdditions.m */; };
		D0E967721641EF9C00FCFF06 /* NSDictionary+RACSequenceAdditions.m in Sources */ = {isa = PBXBuildFile; fileRef = D0E9675A1641EF9C00FCFF06 /* NSDictionary+RACSequenceAdditions.m */; };
		D0E967731641EF9C00FCFF06 /* NSOrderedSet+RACSequenceAdditions.h in Headers */ = {isa = PBXBuildFile; fileRef = D0E9675B1641EF9C00FCFF06 /* NSOrderedSet+RACSequenceAdditions.h */; settings = {ATTRIBUTES = (Public, ); }; };
		D0E967751641EF9C00FCFF06 /* NSOrderedSet+RACSequenceAdditions.m in Sources */ = {isa = PBXBuildFile; fileRef = D0E9675C1641EF9C00FCFF06 /* NSOrderedSet+RACSequenceAdditions.m */; };
		D0E967761641EF9C00FCFF06 /* NSOrderedSet+RACSequenceAdditions.m in Sources */ = {isa = PBXBuildFile; fileRef = D0E9675C1641EF9C00FCFF06 /* NSOrderedSet+RACSequenceAdditions.m */; };
		D0E967771641EF9C00FCFF06 /* NSSet+RACSequenceAdditions.h in Headers */ = {isa = PBXBuildFile; fileRef = D0E9675D1641EF9C00FCFF06 /* NSSet+RACSequenceAdditions.h */; settings = {ATTRIBUTES = (Public, ); }; };
		D0E967791641EF9C00FCFF06 /* NSSet+RACSequenceAdditions.m in Sources */ = {isa = PBXBuildFile; fileRef = D0E9675E1641EF9C00FCFF06 /* NSSet+RACSequenceAdditions.m */; };
		D0E9677A1641EF9C00FCFF06 /* NSSet+RACSequenceAdditions.m in Sources */ = {isa = PBXBuildFile; fileRef = D0E9675E1641EF9C00FCFF06 /* NSSet+RACSequenceAdditions.m */; };
		D0E9677B1641EF9C00FCFF06 /* NSString+RACSequenceAdditions.h in Headers */ = {isa = PBXBuildFile; fileRef = D0E9675F1641EF9C00FCFF06 /* NSString+RACSequenceAdditions.h */; settings = {ATTRIBUTES = (Public, ); }; };
		D0E9677D1641EF9C00FCFF06 /* NSString+RACSequenceAdditions.m in Sources */ = {isa = PBXBuildFile; fileRef = D0E967601641EF9C00FCFF06 /* NSString+RACSequenceAdditions.m */; };
		D0E9677E1641EF9C00FCFF06 /* NSString+RACSequenceAdditions.m in Sources */ = {isa = PBXBuildFile; fileRef = D0E967601641EF9C00FCFF06 /* NSString+RACSequenceAdditions.m */; };
		D0E967811641EF9C00FCFF06 /* RACArraySequence.m in Sources */ = {isa = PBXBuildFile; fileRef = D0E967621641EF9C00FCFF06 /* RACArraySequence.m */; };
		D0E967821641EF9C00FCFF06 /* RACArraySequence.m in Sources */ = {isa = PBXBuildFile; fileRef = D0E967621641EF9C00FCFF06 /* RACArraySequence.m */; };
		D0E967851641EF9C00FCFF06 /* RACDynamicSequence.m in Sources */ = {isa = PBXBuildFile; fileRef = D0E967641641EF9C00FCFF06 /* RACDynamicSequence.m */; };
		D0E967861641EF9C00FCFF06 /* RACDynamicSequence.m in Sources */ = {isa = PBXBuildFile; fileRef = D0E967641641EF9C00FCFF06 /* RACDynamicSequence.m */; };
		D0E967891641EF9C00FCFF06 /* RACEmptySequence.m in Sources */ = {isa = PBXBuildFile; fileRef = D0E967661641EF9C00FCFF06 /* RACEmptySequence.m */; };
		D0E9678A1641EF9C00FCFF06 /* RACEmptySequence.m in Sources */ = {isa = PBXBuildFile; fileRef = D0E967661641EF9C00FCFF06 /* RACEmptySequence.m */; };
		D0E9678B1641EF9C00FCFF06 /* RACSequence.h in Headers */ = {isa = PBXBuildFile; fileRef = D0E967671641EF9C00FCFF06 /* RACSequence.h */; settings = {ATTRIBUTES = (Public, ); }; };
		D0E9678D1641EF9C00FCFF06 /* RACSequence.m in Sources */ = {isa = PBXBuildFile; fileRef = D0E967681641EF9C00FCFF06 /* RACSequence.m */; };
		D0E9678E1641EF9C00FCFF06 /* RACSequence.m in Sources */ = {isa = PBXBuildFile; fileRef = D0E967681641EF9C00FCFF06 /* RACSequence.m */; };
		D0E967911641EF9C00FCFF06 /* RACStringSequence.m in Sources */ = {isa = PBXBuildFile; fileRef = D0E9676A1641EF9C00FCFF06 /* RACStringSequence.m */; };
		D0E967921641EF9C00FCFF06 /* RACStringSequence.m in Sources */ = {isa = PBXBuildFile; fileRef = D0E9676A1641EF9C00FCFF06 /* RACStringSequence.m */; };
		D0E967951641F07900FCFF06 /* EXTScope.h in Headers */ = {isa = PBXBuildFile; fileRef = D0E967931641F07900FCFF06 /* EXTScope.h */; settings = {ATTRIBUTES = (Public, ); }; };
		D0E967971641F07900FCFF06 /* EXTScope.m in Sources */ = {isa = PBXBuildFile; fileRef = D0E967941641F07900FCFF06 /* EXTScope.m */; };
		D0E967981641F07900FCFF06 /* EXTScope.m in Sources */ = {isa = PBXBuildFile; fileRef = D0E967941641F07900FCFF06 /* EXTScope.m */; };
		D0EDE76716968AB10072A780 /* RACPropertySignalExamples.m in Sources */ = {isa = PBXBuildFile; fileRef = D0EDE76616968AB10072A780 /* RACPropertySignalExamples.m */; };
		D0EE284D164D906B006954A4 /* RACSignalSequence.m in Sources */ = {isa = PBXBuildFile; fileRef = D0EE284A164D906B006954A4 /* RACSignalSequence.m */; };
		D0EE284E164D906B006954A4 /* RACSignalSequence.m in Sources */ = {isa = PBXBuildFile; fileRef = D0EE284A164D906B006954A4 /* RACSignalSequence.m */; };
		D0FA57E3162CFED200AC6F42 /* EXTKeyPathCoding.h in Headers */ = {isa = PBXBuildFile; fileRef = D0FA57E2162CFED200AC6F42 /* EXTKeyPathCoding.h */; settings = {ATTRIBUTES = (Public, ); }; };
/* End PBXBuildFile section */

/* Begin PBXContainerItemProxy section */
		88037FDA150564E9001A5B19 /* PBXContainerItemProxy */ = {
			isa = PBXContainerItemProxy;
			containerPortal = 88CDF7B215000FCE00163A9F /* Project object */;
			proxyType = 1;
			remoteGlobalIDString = 88037F8215056328001A5B19;
			remoteInfo = ReactiveCocoa;
		};
		8803805215056ACB001A5B19 /* PBXContainerItemProxy */ = {
			isa = PBXContainerItemProxy;
			containerPortal = 8803804815056ACA001A5B19 /* Expecta.xcodeproj */;
			proxyType = 2;
			remoteGlobalIDString = E9ACDF0C13B2DD520010F4D7;
			remoteInfo = Expecta;
		};
		8803805415056ACB001A5B19 /* PBXContainerItemProxy */ = {
			isa = PBXContainerItemProxy;
			containerPortal = 8803804815056ACA001A5B19 /* Expecta.xcodeproj */;
			proxyType = 2;
			remoteGlobalIDString = E93067CE13B2E6D100EA26FF;
			remoteInfo = "Expecta-iOS";
		};
		8803805615056ACB001A5B19 /* PBXContainerItemProxy */ = {
			isa = PBXContainerItemProxy;
			containerPortal = 8803804815056ACA001A5B19 /* Expecta.xcodeproj */;
			proxyType = 2;
			remoteGlobalIDString = E9ACDF1D13B2DD520010F4D7;
			remoteInfo = ExpectaTests;
		};
		8803805815056ACB001A5B19 /* PBXContainerItemProxy */ = {
			isa = PBXContainerItemProxy;
			containerPortal = 8803804815056ACA001A5B19 /* Expecta.xcodeproj */;
			proxyType = 2;
			remoteGlobalIDString = E93067DA13B2E6D100EA26FF;
			remoteInfo = "Expecta-iOSTests";
		};
		8803806515056AD7001A5B19 /* PBXContainerItemProxy */ = {
			isa = PBXContainerItemProxy;
			containerPortal = 8803805B15056AD7001A5B19 /* Specta.xcodeproj */;
			proxyType = 2;
			remoteGlobalIDString = E9D96A2614B6B8AB007D9521;
			remoteInfo = Specta;
		};
		8803806715056AD7001A5B19 /* PBXContainerItemProxy */ = {
			isa = PBXContainerItemProxy;
			containerPortal = 8803805B15056AD7001A5B19 /* Specta.xcodeproj */;
			proxyType = 2;
			remoteGlobalIDString = E9B777A414BA294B00D8DC76;
			remoteInfo = "Specta-iOS";
		};
		8803806915056AD7001A5B19 /* PBXContainerItemProxy */ = {
			isa = PBXContainerItemProxy;
			containerPortal = 8803805B15056AD7001A5B19 /* Specta.xcodeproj */;
			proxyType = 2;
			remoteGlobalIDString = E9D96A3A14B6B8AB007D9521;
			remoteInfo = SpectaTests;
		};
		8803806B15056AD7001A5B19 /* PBXContainerItemProxy */ = {
			isa = PBXContainerItemProxy;
			containerPortal = 8803805B15056AD7001A5B19 /* Specta.xcodeproj */;
			proxyType = 2;
			remoteGlobalIDString = E9B777B314BA294C00D8DC76;
			remoteInfo = "Specta-iOSTests";
		};
		8803806D15056B15001A5B19 /* PBXContainerItemProxy */ = {
			isa = PBXContainerItemProxy;
			containerPortal = 8803805B15056AD7001A5B19 /* Specta.xcodeproj */;
			proxyType = 1;
			remoteGlobalIDString = E9D96A2514B6B8AB007D9521;
			remoteInfo = Specta;
		};
		8803806F15056B1B001A5B19 /* PBXContainerItemProxy */ = {
			isa = PBXContainerItemProxy;
			containerPortal = 8803804815056ACA001A5B19 /* Expecta.xcodeproj */;
			proxyType = 1;
			remoteGlobalIDString = E9ACDF0B13B2DD520010F4D7;
			remoteInfo = Expecta;
		};
		D0ED9DB517501806003859A6 /* PBXContainerItemProxy */ = {
			isa = PBXContainerItemProxy;
			containerPortal = 88CDF7B215000FCE00163A9F /* Project object */;
			proxyType = 1;
			remoteGlobalIDString = 88F440AA153DAC820097B4C3;
			remoteInfo = "ReactiveCocoa-iOS";
		};
		D0ED9DBD1750180B003859A6 /* PBXContainerItemProxy */ = {
			isa = PBXContainerItemProxy;
			containerPortal = 8803805B15056AD7001A5B19 /* Specta.xcodeproj */;
			proxyType = 1;
			remoteGlobalIDString = E9B777A314BA294B00D8DC76;
			remoteInfo = "Specta-iOS";
		};
		D0ED9DBF1750180B003859A6 /* PBXContainerItemProxy */ = {
			isa = PBXContainerItemProxy;
			containerPortal = 8803804815056ACA001A5B19 /* Expecta.xcodeproj */;
			proxyType = 1;
			remoteGlobalIDString = E93067CD13B2E6D100EA26FF;
			remoteInfo = "Expecta-iOS";
		};
/* End PBXContainerItemProxy section */

/* Begin PBXCopyFilesBuildPhase section */
		8820937F1501C94E00796685 /* Copy Frameworks */ = {
			isa = PBXCopyFilesBuildPhase;
			buildActionMask = 2147483647;
			dstPath = "";
			dstSubfolderSpec = 10;
			files = (
				D0DFBCD015DD70CC009DADB3 /* ReactiveCocoa.framework in Copy Frameworks */,
			);
			name = "Copy Frameworks";
			runOnlyForDeploymentPostprocessing = 0;
		};
/* End PBXCopyFilesBuildPhase section */

/* Begin PBXFileReference section */
		1E89337F171647A5009071B0 /* NSObjectRACPropertySubscribingExamples.h */ = {isa = PBXFileReference; fileEncoding = 4; lastKnownFileType = sourcecode.c.h; path = NSObjectRACPropertySubscribingExamples.h; sourceTree = "<group>"; };
		1E893380171647A5009071B0 /* NSObjectRACPropertySubscribingExamples.m */ = {isa = PBXFileReference; fileEncoding = 4; lastKnownFileType = sourcecode.c.objc; path = NSObjectRACPropertySubscribingExamples.m; sourceTree = "<group>"; };
		1EC06B15173CB04000365258 /* UIGestureRecognizer+RACSignalSupport.h */ = {isa = PBXFileReference; fileEncoding = 4; lastKnownFileType = sourcecode.c.h; path = "UIGestureRecognizer+RACSignalSupport.h"; sourceTree = "<group>"; };
		1EC06B16173CB04000365258 /* UIGestureRecognizer+RACSignalSupport.m */ = {isa = PBXFileReference; fileEncoding = 4; lastKnownFileType = sourcecode.c.objc; path = "UIGestureRecognizer+RACSignalSupport.m"; sourceTree = "<group>"; };
		27A887C71703DB4F00040001 /* UIBarButtonItem+RACCommandSupport.h */ = {isa = PBXFileReference; fileEncoding = 4; lastKnownFileType = sourcecode.c.h; path = "UIBarButtonItem+RACCommandSupport.h"; sourceTree = "<group>"; };
		27A887C81703DB4F00040001 /* UIBarButtonItem+RACCommandSupport.m */ = {isa = PBXFileReference; fileEncoding = 4; lastKnownFileType = sourcecode.c.objc; path = "UIBarButtonItem+RACCommandSupport.m"; sourceTree = "<group>"; };
		5F24476F167E5EDE0062180C /* RACPropertySubject.h */ = {isa = PBXFileReference; fileEncoding = 4; lastKnownFileType = sourcecode.c.h; path = RACPropertySubject.h; sourceTree = "<group>"; };
		5F244770167E5EDE0062180C /* RACPropertySubject.m */ = {isa = PBXFileReference; fileEncoding = 4; lastKnownFileType = sourcecode.c.objc; path = RACPropertySubject.m; sourceTree = "<group>"; };
		5F2447AC167E87C50062180C /* RACObservablePropertySubjectSpec.m */ = {isa = PBXFileReference; fileEncoding = 4; lastKnownFileType = sourcecode.c.objc; path = RACObservablePropertySubjectSpec.m; sourceTree = "<group>"; };
		5F45A883168CFA3E00B58A2B /* RACObservablePropertySubject.h */ = {isa = PBXFileReference; fileEncoding = 4; lastKnownFileType = sourcecode.c.h; path = RACObservablePropertySubject.h; sourceTree = "<group>"; };
		5F45A884168CFA3E00B58A2B /* RACObservablePropertySubject.m */ = {isa = PBXFileReference; fileEncoding = 4; lastKnownFileType = sourcecode.c.objc; path = RACObservablePropertySubject.m; sourceTree = "<group>"; };
		5F6FE84B169251E900A8D7A6 /* NSObject+RACObservablePropertySubject.h */ = {isa = PBXFileReference; fileEncoding = 4; lastKnownFileType = sourcecode.c.h; path = "NSObject+RACObservablePropertySubject.h"; sourceTree = "<group>"; };
		5F6FE84E1692524B00A8D7A6 /* NSObject+RACObservablePropertySubject.m */ = {isa = PBXFileReference; fileEncoding = 4; lastKnownFileType = sourcecode.c.objc; path = "NSObject+RACObservablePropertySubject.m"; sourceTree = "<group>"; };
		5F6FE8511692568A00A8D7A6 /* RACBinding.h */ = {isa = PBXFileReference; fileEncoding = 4; lastKnownFileType = sourcecode.c.h; path = RACBinding.h; sourceTree = "<group>"; };
		5F6FE8521692568A00A8D7A6 /* RACBinding.m */ = {isa = PBXFileReference; fileEncoding = 4; lastKnownFileType = sourcecode.c.objc; path = RACBinding.m; sourceTree = "<group>"; };
		5F6FE8571692572600A8D7A6 /* RACBinding+Private.h */ = {isa = PBXFileReference; fileEncoding = 4; lastKnownFileType = sourcecode.c.h; path = "RACBinding+Private.h"; sourceTree = "<group>"; };
		5F773DE8169B46670023069D /* NSEnumerator+RACSequenceAdditions.h */ = {isa = PBXFileReference; fileEncoding = 4; lastKnownFileType = sourcecode.c.h; path = "NSEnumerator+RACSequenceAdditions.h"; sourceTree = "<group>"; };
		5F773DE9169B46670023069D /* NSEnumerator+RACSequenceAdditions.m */ = {isa = PBXFileReference; fileEncoding = 4; lastKnownFileType = sourcecode.c.objc; path = "NSEnumerator+RACSequenceAdditions.m"; sourceTree = "<group>"; };
		5F773DEF169B48830023069D /* NSEnumeratorRACSequenceAdditionsSpec.m */ = {isa = PBXFileReference; fileEncoding = 4; lastKnownFileType = sourcecode.c.objc; path = NSEnumeratorRACSequenceAdditionsSpec.m; sourceTree = "<group>"; };
		5F7EFECC168FBC4B0037E500 /* RACPropertySubjectExamples.h */ = {isa = PBXFileReference; fileEncoding = 4; lastKnownFileType = sourcecode.c.h; path = RACPropertySubjectExamples.h; sourceTree = "<group>"; };
		5F7EFECD168FBC4B0037E500 /* RACPropertySubjectExamples.m */ = {isa = PBXFileReference; fileEncoding = 4; lastKnownFileType = sourcecode.c.objc; path = RACPropertySubjectExamples.m; sourceTree = "<group>"; };
		5F7EFECE168FBC4B0037E500 /* RACPropertySubjectSpec.m */ = {isa = PBXFileReference; fileEncoding = 4; lastKnownFileType = sourcecode.c.objc; path = RACPropertySubjectSpec.m; sourceTree = "<group>"; };
		5F7EFEDA16919A1A0037E500 /* RACPropertySubject+Private.h */ = {isa = PBXFileReference; lastKnownFileType = sourcecode.c.h; path = "RACPropertySubject+Private.h"; sourceTree = "<group>"; };
		5F9743F51694A2460024EB82 /* RACEagerSequence.h */ = {isa = PBXFileReference; fileEncoding = 4; lastKnownFileType = sourcecode.c.h; path = RACEagerSequence.h; sourceTree = "<group>"; };
		5F9743F61694A2460024EB82 /* RACEagerSequence.m */ = {isa = PBXFileReference; fileEncoding = 4; lastKnownFileType = sourcecode.c.objc; path = RACEagerSequence.m; sourceTree = "<group>"; };
		5FAF5223174D4C2000CAC810 /* ReactiveCocoaTests-iOS.octest */ = {isa = PBXFileReference; explicitFileType = wrapper.cfbundle; includeInIndex = 0; path = "ReactiveCocoaTests-iOS.octest"; sourceTree = BUILT_PRODUCTS_DIR; };
		5FAF5261174D4D8E00CAC810 /* UIBarButtonItemRACSupportSpec.m */ = {isa = PBXFileReference; fileEncoding = 4; lastKnownFileType = sourcecode.c.objc; path = UIBarButtonItemRACSupportSpec.m; sourceTree = "<group>"; };
		5FAF5288174E9CD200CAC810 /* CoreGraphics.framework */ = {isa = PBXFileReference; lastKnownFileType = wrapper.framework; name = CoreGraphics.framework; path = Platforms/iPhoneOS.platform/Developer/SDKs/iPhoneOS6.1.sdk/System/Library/Frameworks/CoreGraphics.framework; sourceTree = DEVELOPER_DIR; };
		5FD7DC7B174F9EEB008710B4 /* UIKit.framework */ = {isa = PBXFileReference; lastKnownFileType = wrapper.framework; name = UIKit.framework; path = System/Library/Frameworks/UIKit.framework; sourceTree = SDKROOT; };
		5FD7DCED17636C59008710B4 /* NSObject+RACObservablePropertyObserving.h */ = {isa = PBXFileReference; fileEncoding = 4; lastKnownFileType = sourcecode.c.h; path = "NSObject+RACObservablePropertyObserving.h"; sourceTree = "<group>"; };
		5FD7DCEE17636C59008710B4 /* NSObject+RACObservablePropertyObserving.m */ = {isa = PBXFileReference; fileEncoding = 4; lastKnownFileType = sourcecode.c.objc; path = "NSObject+RACObservablePropertyObserving.m"; sourceTree = "<group>"; };
		5FD7DCF817636E8B008710B4 /* NSObjectRACObservablePropertyObservingSpec.m */ = {isa = PBXFileReference; fileEncoding = 4; lastKnownFileType = sourcecode.c.objc; path = NSObjectRACObservablePropertyObservingSpec.m; sourceTree = "<group>"; };
		5FDC35011736F54600792E52 /* NSString+RACKeyPathUtilities.h */ = {isa = PBXFileReference; fileEncoding = 4; lastKnownFileType = sourcecode.c.h; path = "NSString+RACKeyPathUtilities.h"; sourceTree = "<group>"; };
		5FDC35021736F54700792E52 /* NSString+RACKeyPathUtilities.m */ = {isa = PBXFileReference; fileEncoding = 4; lastKnownFileType = sourcecode.c.objc; path = "NSString+RACKeyPathUtilities.m"; sourceTree = "<group>"; };
		5FDC350E1736F81800792E52 /* NSStringRACKeyPathUtilitiesSpec.m */ = {isa = PBXFileReference; fileEncoding = 4; lastKnownFileType = sourcecode.c.objc; path = NSStringRACKeyPathUtilitiesSpec.m; sourceTree = "<group>"; };
		6E58405316F22D7500F588A6 /* NSObject+RACDeallocating.h */ = {isa = PBXFileReference; fileEncoding = 4; lastKnownFileType = sourcecode.c.h; path = "NSObject+RACDeallocating.h"; sourceTree = "<group>"; };
		6E58405416F22D7500F588A6 /* NSObject+RACDeallocating.m */ = {isa = PBXFileReference; fileEncoding = 4; lastKnownFileType = sourcecode.c.objc; path = "NSObject+RACDeallocating.m"; sourceTree = "<group>"; };
		6E58405E16F3414200F588A6 /* NSObjectRACDeallocatingSpec.m */ = {isa = PBXFileReference; fileEncoding = 4; lastKnownFileType = sourcecode.c.objc; path = NSObjectRACDeallocatingSpec.m; sourceTree = "<group>"; };
		8801E7501644BDE200A155FE /* NSObjectRACLiftingSpec.m */ = {isa = PBXFileReference; fileEncoding = 4; lastKnownFileType = sourcecode.c.objc; path = NSObjectRACLiftingSpec.m; sourceTree = "<group>"; };
		88037F8315056328001A5B19 /* ReactiveCocoa.framework */ = {isa = PBXFileReference; explicitFileType = wrapper.framework; includeInIndex = 0; path = ReactiveCocoa.framework; sourceTree = BUILT_PRODUCTS_DIR; };
		88037F8C15056328001A5B19 /* ReactiveCocoa.h */ = {isa = PBXFileReference; lastKnownFileType = sourcecode.c.h; path = ReactiveCocoa.h; sourceTree = "<group>"; };
		8803804815056ACA001A5B19 /* Expecta.xcodeproj */ = {isa = PBXFileReference; lastKnownFileType = "wrapper.pb-project"; name = Expecta.xcodeproj; path = ../../external/expecta/Expecta.xcodeproj; sourceTree = "<group>"; };
		8803805B15056AD7001A5B19 /* Specta.xcodeproj */ = {isa = PBXFileReference; lastKnownFileType = "wrapper.pb-project"; name = Specta.xcodeproj; path = ../../external/specta/Specta.xcodeproj; sourceTree = "<group>"; };
		8803C010166732BA00C36839 /* RACSchedulerSpec.m */ = {isa = PBXFileReference; fileEncoding = 4; lastKnownFileType = sourcecode.c.objc; path = RACSchedulerSpec.m; sourceTree = "<group>"; };
		8809D6EC15B1F1EE007E32AA /* JRSwizzle.h */ = {isa = PBXFileReference; fileEncoding = 4; lastKnownFileType = sourcecode.c.h; name = JRSwizzle.h; path = ../external/jrswizzle/JRSwizzle.h; sourceTree = "<group>"; };
		8809D6ED15B1F1EE007E32AA /* JRSwizzle.m */ = {isa = PBXFileReference; fileEncoding = 4; lastKnownFileType = sourcecode.c.objc; name = JRSwizzle.m; path = ../external/jrswizzle/JRSwizzle.m; sourceTree = "<group>"; };
		880B9174150B09190008488E /* RACSubject.h */ = {isa = PBXFileReference; fileEncoding = 4; lastKnownFileType = sourcecode.c.h; path = RACSubject.h; sourceTree = "<group>"; };
		880B9175150B09190008488E /* RACSubject.m */ = {isa = PBXFileReference; fileEncoding = 4; lastKnownFileType = sourcecode.c.objc; path = RACSubject.m; sourceTree = "<group>"; };
		880D7A5816F7B351004A3361 /* NSObject+RACSelectorSignal.h */ = {isa = PBXFileReference; fileEncoding = 4; lastKnownFileType = sourcecode.c.h; path = "NSObject+RACSelectorSignal.h"; sourceTree = "<group>"; };
		880D7A5916F7B351004A3361 /* NSObject+RACSelectorSignal.m */ = {isa = PBXFileReference; fileEncoding = 4; lastKnownFileType = sourcecode.c.objc; path = "NSObject+RACSelectorSignal.m"; sourceTree = "<group>"; };
		880D7A6516F7BB1A004A3361 /* NSObjectRACSelectorSignal.m */ = {isa = PBXFileReference; fileEncoding = 4; lastKnownFileType = sourcecode.c.objc; path = NSObjectRACSelectorSignal.m; sourceTree = "<group>"; };
		880D7A6716F7BCC7004A3361 /* RACSubclassObject.h */ = {isa = PBXFileReference; fileEncoding = 4; lastKnownFileType = sourcecode.c.h; path = RACSubclassObject.h; sourceTree = "<group>"; };
		880D7A6816F7BCC7004A3361 /* RACSubclassObject.m */ = {isa = PBXFileReference; fileEncoding = 4; lastKnownFileType = sourcecode.c.objc; path = RACSubclassObject.m; sourceTree = "<group>"; };
		881B37CA152260BF0079220B /* RACUnit.h */ = {isa = PBXFileReference; fileEncoding = 4; lastKnownFileType = sourcecode.c.h; path = RACUnit.h; sourceTree = "<group>"; };
		881B37CB152260BF0079220B /* RACUnit.m */ = {isa = PBXFileReference; fileEncoding = 4; lastKnownFileType = sourcecode.c.objc; path = RACUnit.m; sourceTree = "<group>"; };
		881E86A01669304700667F7B /* RACCompoundDisposable.h */ = {isa = PBXFileReference; fileEncoding = 4; lastKnownFileType = sourcecode.c.h; path = RACCompoundDisposable.h; sourceTree = "<group>"; };
		881E86A11669304700667F7B /* RACCompoundDisposable.m */ = {isa = PBXFileReference; fileEncoding = 4; lastKnownFileType = sourcecode.c.objc; path = RACCompoundDisposable.m; sourceTree = "<group>"; };
		881E86B91669350B00667F7B /* RACCompoundDisposableSpec.m */ = {isa = PBXFileReference; fileEncoding = 4; lastKnownFileType = sourcecode.c.objc; path = RACCompoundDisposableSpec.m; sourceTree = "<group>"; };
		881E87AA16695C5600667F7B /* RACQueueScheduler.h */ = {isa = PBXFileReference; fileEncoding = 4; lastKnownFileType = sourcecode.c.h; path = RACQueueScheduler.h; sourceTree = "<group>"; };
		881E87AB16695C5600667F7B /* RACQueueScheduler.m */ = {isa = PBXFileReference; fileEncoding = 4; lastKnownFileType = sourcecode.c.objc; path = RACQueueScheduler.m; sourceTree = "<group>"; };
		881E87B016695EDF00667F7B /* RACImmediateScheduler.h */ = {isa = PBXFileReference; fileEncoding = 4; lastKnownFileType = sourcecode.c.h; path = RACImmediateScheduler.h; sourceTree = "<group>"; };
		881E87B116695EDF00667F7B /* RACImmediateScheduler.m */ = {isa = PBXFileReference; fileEncoding = 4; lastKnownFileType = sourcecode.c.objc; path = RACImmediateScheduler.m; sourceTree = "<group>"; };
		881E87C21669635F00667F7B /* RACSubscriptionScheduler.h */ = {isa = PBXFileReference; fileEncoding = 4; lastKnownFileType = sourcecode.c.h; path = RACSubscriptionScheduler.h; sourceTree = "<group>"; };
		881E87C31669636000667F7B /* RACSubscriptionScheduler.m */ = {isa = PBXFileReference; fileEncoding = 4; lastKnownFileType = sourcecode.c.objc; path = RACSubscriptionScheduler.m; sourceTree = "<group>"; };
		8820937B1501C8A600796685 /* RACSignalSpec.m */ = {isa = PBXFileReference; fileEncoding = 4; lastKnownFileType = sourcecode.c.objc; path = RACSignalSpec.m; sourceTree = "<group>"; };
		882093E61501E6CB00796685 /* NSControl+RACCommandSupport.h */ = {isa = PBXFileReference; fileEncoding = 4; lastKnownFileType = sourcecode.c.h; path = "NSControl+RACCommandSupport.h"; sourceTree = "<group>"; };
		882093E71501E6CB00796685 /* NSControl+RACCommandSupport.m */ = {isa = PBXFileReference; fileEncoding = 4; lastKnownFileType = sourcecode.c.objc; path = "NSControl+RACCommandSupport.m"; sourceTree = "<group>"; };
		882093E91501E6EE00796685 /* RACCommand.h */ = {isa = PBXFileReference; fileEncoding = 4; lastKnownFileType = sourcecode.c.h; lineEnding = 0; path = RACCommand.h; sourceTree = "<group>"; xcLanguageSpecificationIdentifier = xcode.lang.objcpp; };
		882093EA1501E6EE00796685 /* RACCommand.m */ = {isa = PBXFileReference; fileEncoding = 4; lastKnownFileType = sourcecode.c.objc; lineEnding = 0; path = RACCommand.m; sourceTree = "<group>"; xcLanguageSpecificationIdentifier = xcode.lang.objc; };
		882CCA1D15F1564D00937D6E /* RACCommandSpec.m */ = {isa = PBXFileReference; fileEncoding = 4; lastKnownFileType = sourcecode.c.objc; path = RACCommandSpec.m; sourceTree = "<group>"; };
		8837EA1416A5A33300FC3CDF /* RACKVOTrampoline.h */ = {isa = PBXFileReference; fileEncoding = 4; lastKnownFileType = sourcecode.c.h; path = RACKVOTrampoline.h; sourceTree = "<group>"; };
		8837EA1516A5A33300FC3CDF /* RACKVOTrampoline.m */ = {isa = PBXFileReference; fileEncoding = 4; lastKnownFileType = sourcecode.c.objc; path = RACKVOTrampoline.m; sourceTree = "<group>"; };
		883A84D81513964B006DB4C7 /* RACBehaviorSubject.h */ = {isa = PBXFileReference; fileEncoding = 4; lastKnownFileType = sourcecode.c.h; path = RACBehaviorSubject.h; sourceTree = "<group>"; };
		883A84D91513964B006DB4C7 /* RACBehaviorSubject.m */ = {isa = PBXFileReference; fileEncoding = 4; lastKnownFileType = sourcecode.c.objc; lineEnding = 0; path = RACBehaviorSubject.m; sourceTree = "<group>"; xcLanguageSpecificationIdentifier = xcode.lang.objc; };
		883A84DD1513B5EC006DB4C7 /* RACDisposable.h */ = {isa = PBXFileReference; fileEncoding = 4; lastKnownFileType = sourcecode.c.h; path = RACDisposable.h; sourceTree = "<group>"; };
		883A84DE1513B5EC006DB4C7 /* RACDisposable.m */ = {isa = PBXFileReference; fileEncoding = 4; lastKnownFileType = sourcecode.c.objc; path = RACDisposable.m; sourceTree = "<group>"; };
		88442A321608A9AD00636B49 /* RACTestObject.h */ = {isa = PBXFileReference; fileEncoding = 4; lastKnownFileType = sourcecode.c.h; path = RACTestObject.h; sourceTree = "<group>"; };
		88442A331608A9AD00636B49 /* RACTestObject.m */ = {isa = PBXFileReference; fileEncoding = 4; lastKnownFileType = sourcecode.c.objc; path = RACTestObject.m; sourceTree = "<group>"; };
		88442C8716090C1500636B49 /* NSData+RACSupport.h */ = {isa = PBXFileReference; lastKnownFileType = sourcecode.c.h; name = "NSData+RACSupport.h"; path = "../../RACExtensions/NSData+RACSupport.h"; sourceTree = "<group>"; };
		88442C8816090C1500636B49 /* NSData+RACSupport.m */ = {isa = PBXFileReference; lastKnownFileType = sourcecode.c.objc; name = "NSData+RACSupport.m"; path = "../../RACExtensions/NSData+RACSupport.m"; sourceTree = "<group>"; };
		88442C8916090C1500636B49 /* NSFileHandle+RACSupport.h */ = {isa = PBXFileReference; lastKnownFileType = sourcecode.c.h; name = "NSFileHandle+RACSupport.h"; path = "../../RACExtensions/NSFileHandle+RACSupport.h"; sourceTree = "<group>"; };
		88442C8A16090C1500636B49 /* NSFileHandle+RACSupport.m */ = {isa = PBXFileReference; lastKnownFileType = sourcecode.c.objc; name = "NSFileHandle+RACSupport.m"; path = "../../RACExtensions/NSFileHandle+RACSupport.m"; sourceTree = "<group>"; };
		88442C8B16090C1500636B49 /* NSNotificationCenter+RACSupport.h */ = {isa = PBXFileReference; lastKnownFileType = sourcecode.c.h; name = "NSNotificationCenter+RACSupport.h"; path = "../../RACExtensions/NSNotificationCenter+RACSupport.h"; sourceTree = "<group>"; };
		88442C8C16090C1500636B49 /* NSNotificationCenter+RACSupport.m */ = {isa = PBXFileReference; lastKnownFileType = sourcecode.c.objc; name = "NSNotificationCenter+RACSupport.m"; path = "../../RACExtensions/NSNotificationCenter+RACSupport.m"; sourceTree = "<group>"; };
		88442C8D16090C1500636B49 /* NSString+RACSupport.h */ = {isa = PBXFileReference; lastKnownFileType = sourcecode.c.h; name = "NSString+RACSupport.h"; path = "../../RACExtensions/NSString+RACSupport.h"; sourceTree = "<group>"; };
		88442C8E16090C1500636B49 /* NSString+RACSupport.m */ = {isa = PBXFileReference; lastKnownFileType = sourcecode.c.objc; name = "NSString+RACSupport.m"; path = "../../RACExtensions/NSString+RACSupport.m"; sourceTree = "<group>"; };
		88442C8F16090C1500636B49 /* NSTask+RACSupport.h */ = {isa = PBXFileReference; lastKnownFileType = sourcecode.c.h; name = "NSTask+RACSupport.h"; path = "../../RACExtensions/NSTask+RACSupport.h"; sourceTree = "<group>"; };
		88442C9016090C1500636B49 /* NSTask+RACSupport.m */ = {isa = PBXFileReference; lastKnownFileType = sourcecode.c.objc; name = "NSTask+RACSupport.m"; path = "../../RACExtensions/NSTask+RACSupport.m"; sourceTree = "<group>"; };
		884476E2152367D100958F44 /* RACScopedDisposable.h */ = {isa = PBXFileReference; fileEncoding = 4; lastKnownFileType = sourcecode.c.h; path = RACScopedDisposable.h; sourceTree = "<group>"; };
		884476E3152367D100958F44 /* RACScopedDisposable.m */ = {isa = PBXFileReference; fileEncoding = 4; lastKnownFileType = sourcecode.c.objc; path = RACScopedDisposable.m; sourceTree = "<group>"; };
		884848B515F658B800B11BD0 /* NSControlRACSupportSpec.m */ = {isa = PBXFileReference; fileEncoding = 4; lastKnownFileType = sourcecode.c.objc; path = NSControlRACSupportSpec.m; sourceTree = "<group>"; };
		8851A38A16161D500050D47F /* NSObjectRACPropertySubscribingSpec.m */ = {isa = PBXFileReference; fileEncoding = 4; lastKnownFileType = sourcecode.c.objc; path = NSObjectRACPropertySubscribingSpec.m; sourceTree = "<group>"; };
		8857BB81152A27A9009804CC /* NSObject+RACKVOWrapper.h */ = {isa = PBXFileReference; fileEncoding = 4; lastKnownFileType = sourcecode.c.h; path = "NSObject+RACKVOWrapper.h"; sourceTree = "<group>"; };
		8857CEE11729C1F0003C7A12 /* Test.xcconfig */ = {isa = PBXFileReference; lastKnownFileType = text.xcconfig; path = Test.xcconfig; sourceTree = "<group>"; };
		886678701518DCD800DE77EC /* NSObject+RACPropertySubscribing.m */ = {isa = PBXFileReference; fileEncoding = 4; lastKnownFileType = sourcecode.c.objc; path = "NSObject+RACPropertySubscribing.m"; sourceTree = "<group>"; };
		8867D5F7152BDAC300321BD5 /* RACSwizzling.h */ = {isa = PBXFileReference; fileEncoding = 4; lastKnownFileType = sourcecode.c.h; path = RACSwizzling.h; sourceTree = "<group>"; };
		8867D5F8152BDAC300321BD5 /* RACSwizzling.m */ = {isa = PBXFileReference; fileEncoding = 4; lastKnownFileType = sourcecode.c.objc; path = RACSwizzling.m; sourceTree = "<group>"; };
		886CEACC163DE669007632D1 /* RACBlockTrampolineSpec.m */ = {isa = PBXFileReference; fileEncoding = 4; lastKnownFileType = sourcecode.c.objc; path = RACBlockTrampolineSpec.m; sourceTree = "<group>"; };
		886CEAE0163DE942007632D1 /* NSObject+RACLifting.h */ = {isa = PBXFileReference; fileEncoding = 4; lastKnownFileType = sourcecode.c.h; path = "NSObject+RACLifting.h"; sourceTree = "<group>"; };
		886CEAE1163DE942007632D1 /* NSObject+RACLifting.m */ = {isa = PBXFileReference; fileEncoding = 4; lastKnownFileType = sourcecode.c.objc; path = "NSObject+RACLifting.m"; sourceTree = "<group>"; };
		886D98581667C86D00F22541 /* RACScheduler+Private.h */ = {isa = PBXFileReference; lastKnownFileType = sourcecode.c.h; path = "RACScheduler+Private.h"; sourceTree = "<group>"; };
		886F70281551CF920045D68B /* RACGroupedSignal.h */ = {isa = PBXFileReference; fileEncoding = 4; lastKnownFileType = sourcecode.c.h; lineEnding = 0; path = RACGroupedSignal.h; sourceTree = "<group>"; xcLanguageSpecificationIdentifier = xcode.lang.objcpp; };
		886F70291551CF920045D68B /* RACGroupedSignal.m */ = {isa = PBXFileReference; fileEncoding = 4; lastKnownFileType = sourcecode.c.objc; path = RACGroupedSignal.m; sourceTree = "<group>"; };
		887ACDA5165878A7009190AD /* NSInvocation+RACTypeParsing.h */ = {isa = PBXFileReference; fileEncoding = 4; lastKnownFileType = sourcecode.c.h; path = "NSInvocation+RACTypeParsing.h"; sourceTree = "<group>"; };
		887ACDA6165878A7009190AD /* NSInvocation+RACTypeParsing.m */ = {isa = PBXFileReference; fileEncoding = 4; lastKnownFileType = sourcecode.c.objc; path = "NSInvocation+RACTypeParsing.m"; sourceTree = "<group>"; };
		888439A11634E10D00DED0DB /* RACBlockTrampoline.h */ = {isa = PBXFileReference; fileEncoding = 4; lastKnownFileType = sourcecode.c.h; path = RACBlockTrampoline.h; sourceTree = "<group>"; };
		888439A21634E10D00DED0DB /* RACBlockTrampoline.m */ = {isa = PBXFileReference; fileEncoding = 4; lastKnownFileType = sourcecode.c.objc; path = RACBlockTrampoline.m; sourceTree = "<group>"; };
		88977C3D1512914A00A09EC5 /* RACSignal.m */ = {isa = PBXFileReference; fileEncoding = 4; lastKnownFileType = sourcecode.c.objc; path = RACSignal.m; sourceTree = "<group>"; };
		88977C58151296D600A09EC5 /* RACSignal+Private.h */ = {isa = PBXFileReference; lastKnownFileType = sourcecode.c.h; path = "RACSignal+Private.h"; sourceTree = "<group>"; };
		889D0A7F15974B2A00F833E3 /* RACSubjectSpec.m */ = {isa = PBXFileReference; fileEncoding = 4; lastKnownFileType = sourcecode.c.objc; path = RACSubjectSpec.m; sourceTree = "<group>"; };
		88B76F8C153726B00053EAE2 /* RACTuple.h */ = {isa = PBXFileReference; fileEncoding = 4; lastKnownFileType = sourcecode.c.h; path = RACTuple.h; sourceTree = "<group>"; };
		88B76F8D153726B00053EAE2 /* RACTuple.m */ = {isa = PBXFileReference; fileEncoding = 4; lastKnownFileType = sourcecode.c.objc; path = RACTuple.m; sourceTree = "<group>"; };
		88C5A0231692460A0045EF05 /* RACMulticastConnection.h */ = {isa = PBXFileReference; fileEncoding = 4; lastKnownFileType = sourcecode.c.h; path = RACMulticastConnection.h; sourceTree = "<group>"; };
		88C5A025169246140045EF05 /* RACMulticastConnection.m */ = {isa = PBXFileReference; fileEncoding = 4; lastKnownFileType = sourcecode.c.objc; path = RACMulticastConnection.m; sourceTree = "<group>"; };
		88C5A02816924BFC0045EF05 /* RACMulticastConnectionSpec.m */ = {isa = PBXFileReference; fileEncoding = 4; lastKnownFileType = sourcecode.c.objc; path = RACMulticastConnectionSpec.m; sourceTree = "<group>"; };
		88CDF7BF15000FCE00163A9F /* Cocoa.framework */ = {isa = PBXFileReference; lastKnownFileType = wrapper.framework; name = Cocoa.framework; path = System/Library/Frameworks/Cocoa.framework; sourceTree = SDKROOT; };
		88CDF7C315000FCE00163A9F /* CoreData.framework */ = {isa = PBXFileReference; lastKnownFileType = wrapper.framework; name = CoreData.framework; path = System/Library/Frameworks/CoreData.framework; sourceTree = SDKROOT; };
		88CDF7C415000FCE00163A9F /* Foundation.framework */ = {isa = PBXFileReference; lastKnownFileType = wrapper.framework; name = Foundation.framework; path = System/Library/Frameworks/Foundation.framework; sourceTree = SDKROOT; };
		88CDF7C715000FCE00163A9F /* ReactiveCocoa-Info.plist */ = {isa = PBXFileReference; lastKnownFileType = text.plist; path = "ReactiveCocoa-Info.plist"; sourceTree = "<group>"; };
		88CDF7C915000FCE00163A9F /* en */ = {isa = PBXFileReference; lastKnownFileType = text.plist.strings; name = en; path = en.lproj/InfoPlist.strings; sourceTree = "<group>"; };
		88CDF7CD15000FCE00163A9F /* ReactiveCocoa-Prefix.pch */ = {isa = PBXFileReference; lastKnownFileType = sourcecode.c.h; path = "ReactiveCocoa-Prefix.pch"; sourceTree = "<group>"; };
		88CDF7DC15000FCF00163A9F /* ReactiveCocoaTests.octest */ = {isa = PBXFileReference; explicitFileType = wrapper.cfbundle; includeInIndex = 0; path = ReactiveCocoaTests.octest; sourceTree = BUILT_PRODUCTS_DIR; };
		88CDF7DD15000FCF00163A9F /* SenTestingKit.framework */ = {isa = PBXFileReference; lastKnownFileType = wrapper.framework; name = SenTestingKit.framework; path = Library/Frameworks/SenTestingKit.framework; sourceTree = DEVELOPER_DIR; };
		88CDF7E415000FCF00163A9F /* ReactiveCocoaTests-Info.plist */ = {isa = PBXFileReference; lastKnownFileType = text.plist; path = "ReactiveCocoaTests-Info.plist"; sourceTree = "<group>"; };
		88CDF7E615000FCF00163A9F /* en */ = {isa = PBXFileReference; lastKnownFileType = text.plist.strings; name = en; path = en.lproj/InfoPlist.strings; sourceTree = "<group>"; };
		88CDF7FA150019CA00163A9F /* RACSubscriber.h */ = {isa = PBXFileReference; fileEncoding = 4; lastKnownFileType = sourcecode.c.h; path = RACSubscriber.h; sourceTree = "<group>"; };
		88CDF7FB150019CA00163A9F /* RACSubscriber.m */ = {isa = PBXFileReference; fileEncoding = 4; lastKnownFileType = sourcecode.c.objc; path = RACSubscriber.m; sourceTree = "<group>"; };
		88CDF80415001CA800163A9F /* RACSignal.h */ = {isa = PBXFileReference; lastKnownFileType = sourcecode.c.h; path = RACSignal.h; sourceTree = "<group>"; };
		88CDF82915008BB900163A9F /* NSObject+RACKVOWrapper.m */ = {isa = PBXFileReference; fileEncoding = 4; lastKnownFileType = sourcecode.c.objc; path = "NSObject+RACKVOWrapper.m"; sourceTree = "<group>"; };
		88CDF82C15008C0500163A9F /* NSObject+RACPropertySubscribing.h */ = {isa = PBXFileReference; fileEncoding = 4; lastKnownFileType = sourcecode.c.h; lineEnding = 0; path = "NSObject+RACPropertySubscribing.h"; sourceTree = "<group>"; xcLanguageSpecificationIdentifier = xcode.lang.objcpp; };
		88D4AB3C1510F6C30011494F /* RACReplaySubject.h */ = {isa = PBXFileReference; fileEncoding = 4; lastKnownFileType = sourcecode.c.h; path = RACReplaySubject.h; sourceTree = "<group>"; };
		88D4AB3D1510F6C30011494F /* RACReplaySubject.m */ = {isa = PBXFileReference; fileEncoding = 4; lastKnownFileType = sourcecode.c.objc; lineEnding = 0; path = RACReplaySubject.m; sourceTree = "<group>"; xcLanguageSpecificationIdentifier = xcode.lang.objc; };
		88DA309515071CBA00C19D0F /* RACValueTransformer.h */ = {isa = PBXFileReference; fileEncoding = 4; lastKnownFileType = sourcecode.c.h; path = RACValueTransformer.h; sourceTree = "<group>"; };
		88DA309615071CBA00C19D0F /* RACValueTransformer.m */ = {isa = PBXFileReference; fileEncoding = 4; lastKnownFileType = sourcecode.c.objc; path = RACValueTransformer.m; sourceTree = "<group>"; };
		88E2C6B2153C771C00C7493C /* RACScheduler.h */ = {isa = PBXFileReference; fileEncoding = 4; lastKnownFileType = sourcecode.c.h; path = RACScheduler.h; sourceTree = "<group>"; };
		88E2C6B3153C771C00C7493C /* RACScheduler.m */ = {isa = PBXFileReference; fileEncoding = 4; lastKnownFileType = sourcecode.c.objc; path = RACScheduler.m; sourceTree = "<group>"; };
		88F440AB153DAC820097B4C3 /* libReactiveCocoa-iOS.a */ = {isa = PBXFileReference; explicitFileType = archive.ar; includeInIndex = 0; path = "libReactiveCocoa-iOS.a"; sourceTree = BUILT_PRODUCTS_DIR; };
		88F440D1153DADEA0097B4C3 /* NSObject+RACAppKitBindings.h */ = {isa = PBXFileReference; fileEncoding = 4; lastKnownFileType = sourcecode.c.h; path = "NSObject+RACAppKitBindings.h"; sourceTree = "<group>"; };
		88F440D2153DADEA0097B4C3 /* NSObject+RACAppKitBindings.m */ = {isa = PBXFileReference; fileEncoding = 4; lastKnownFileType = sourcecode.c.objc; path = "NSObject+RACAppKitBindings.m"; sourceTree = "<group>"; };
		88F4425F153DC0450097B4C3 /* UIControl+RACSignalSupport.h */ = {isa = PBXFileReference; fileEncoding = 4; lastKnownFileType = sourcecode.c.h; path = "UIControl+RACSignalSupport.h"; sourceTree = "<group>"; };
		88F44260153DC0450097B4C3 /* UIControl+RACSignalSupport.m */ = {isa = PBXFileReference; fileEncoding = 4; lastKnownFileType = sourcecode.c.objc; path = "UIControl+RACSignalSupport.m"; sourceTree = "<group>"; };
		88F44264153DCAC50097B4C3 /* UITextField+RACSignalSupport.h */ = {isa = PBXFileReference; fileEncoding = 4; lastKnownFileType = sourcecode.c.h; path = "UITextField+RACSignalSupport.h"; sourceTree = "<group>"; };
		88F44265153DCAC50097B4C3 /* UITextField+RACSignalSupport.m */ = {isa = PBXFileReference; fileEncoding = 4; lastKnownFileType = sourcecode.c.objc; path = "UITextField+RACSignalSupport.m"; sourceTree = "<group>"; };
		88F5870515361C170084BD32 /* RACMulticastConnection+Private.h */ = {isa = PBXFileReference; fileEncoding = 4; lastKnownFileType = sourcecode.c.h; lineEnding = 0; path = "RACMulticastConnection+Private.h"; sourceTree = "<group>"; xcLanguageSpecificationIdentifier = xcode.lang.objcpp; };
		88FC735316114F9C00F8A774 /* RACSubscriptingAssignmentTrampoline.h */ = {isa = PBXFileReference; fileEncoding = 4; lastKnownFileType = sourcecode.c.h; path = RACSubscriptingAssignmentTrampoline.h; sourceTree = "<group>"; };
		88FC735416114F9C00F8A774 /* RACSubscriptingAssignmentTrampoline.m */ = {isa = PBXFileReference; fileEncoding = 4; lastKnownFileType = sourcecode.c.objc; path = RACSubscriptingAssignmentTrampoline.m; sourceTree = "<group>"; };
		88FC735A16114FFB00F8A774 /* RACSubscriptingAssignmentTrampolineSpec.m */ = {isa = PBXFileReference; fileEncoding = 4; lastKnownFileType = sourcecode.c.objc; path = RACSubscriptingAssignmentTrampolineSpec.m; sourceTree = "<group>"; };
		A1FCC27215666AA3008C9686 /* UITextView+RACSignalSupport.h */ = {isa = PBXFileReference; fileEncoding = 4; lastKnownFileType = sourcecode.c.h; path = "UITextView+RACSignalSupport.h"; sourceTree = "<group>"; };
		A1FCC27315666AA3008C9686 /* UITextView+RACSignalSupport.m */ = {isa = PBXFileReference; fileEncoding = 4; lastKnownFileType = sourcecode.c.objc; path = "UITextView+RACSignalSupport.m"; sourceTree = "<group>"; };
		A1FCC36B15673FA3008C9686 /* RACEventTrampoline.h */ = {isa = PBXFileReference; fileEncoding = 4; lastKnownFileType = sourcecode.c.h; path = RACEventTrampoline.h; sourceTree = "<group>"; };
		A1FCC36C15673FA3008C9686 /* RACEventTrampoline.m */ = {isa = PBXFileReference; fileEncoding = 4; lastKnownFileType = sourcecode.c.objc; lineEnding = 0; path = RACEventTrampoline.m; sourceTree = "<group>"; xcLanguageSpecificationIdentifier = xcode.lang.objc; };
		A1FCC370156754A7008C9686 /* RACObjCRuntime.h */ = {isa = PBXFileReference; fileEncoding = 4; lastKnownFileType = sourcecode.c.h; path = RACObjCRuntime.h; sourceTree = "<group>"; };
		A1FCC371156754A7008C9686 /* RACObjCRuntime.m */ = {isa = PBXFileReference; fileEncoding = 4; lastKnownFileType = sourcecode.c.objc; path = RACObjCRuntime.m; sourceTree = "<group>"; };
		A1FCC3761567DED0008C9686 /* RACDelegateProxy.h */ = {isa = PBXFileReference; fileEncoding = 4; lastKnownFileType = sourcecode.c.h; path = RACDelegateProxy.h; sourceTree = "<group>"; };
		A1FCC3771567DED0008C9686 /* RACDelegateProxy.m */ = {isa = PBXFileReference; fileEncoding = 4; lastKnownFileType = sourcecode.c.objc; path = RACDelegateProxy.m; sourceTree = "<group>"; };
		D01DB9AE166819B9003E8F7F /* ReactiveCocoaTests-Prefix.pch */ = {isa = PBXFileReference; fileEncoding = 4; lastKnownFileType = sourcecode.c.h; path = "ReactiveCocoaTests-Prefix.pch"; sourceTree = "<group>"; };
		D02221611678910900DBD031 /* RACTupleSpec.m */ = {isa = PBXFileReference; fileEncoding = 4; lastKnownFileType = sourcecode.c.objc; path = RACTupleSpec.m; sourceTree = "<group>"; };
		D02538A115E2D7FB005BACB8 /* RACBacktrace.h */ = {isa = PBXFileReference; lastKnownFileType = sourcecode.c.h; path = RACBacktrace.h; sourceTree = "<group>"; };
		D026A04415F69FE70052F7FE /* metamacros.h */ = {isa = PBXFileReference; fileEncoding = 4; lastKnownFileType = sourcecode.c.h; name = metamacros.h; path = extobjc/metamacros.h; sourceTree = "<group>"; };
		D0307EDB1731AAE100D83211 /* RACTupleSequence.h */ = {isa = PBXFileReference; fileEncoding = 4; lastKnownFileType = sourcecode.c.h; path = RACTupleSequence.h; sourceTree = "<group>"; };
		D0307EDC1731AAE100D83211 /* RACTupleSequence.m */ = {isa = PBXFileReference; fileEncoding = 4; lastKnownFileType = sourcecode.c.objc; path = RACTupleSequence.m; sourceTree = "<group>"; };
		D041376815D2281C004BBF80 /* RACKVOWrapperSpec.m */ = {isa = PBXFileReference; fileEncoding = 4; lastKnownFileType = sourcecode.c.objc; path = RACKVOWrapperSpec.m; sourceTree = "<group>"; };
		D0487AB1164314430085D890 /* RACStreamExamples.h */ = {isa = PBXFileReference; fileEncoding = 4; lastKnownFileType = sourcecode.c.h; path = RACStreamExamples.h; sourceTree = "<group>"; };
		D0487AB2164314430085D890 /* RACStreamExamples.m */ = {isa = PBXFileReference; fileEncoding = 4; lastKnownFileType = sourcecode.c.objc; path = RACStreamExamples.m; sourceTree = "<group>"; };
		D0700F4B1672994D00D7CD30 /* NSNotificationCenterRACSupportSpec.m */ = {isa = PBXFileReference; fileEncoding = 4; lastKnownFileType = sourcecode.c.objc; path = NSNotificationCenterRACSupportSpec.m; sourceTree = "<group>"; };
		D077A16B169B740200057BB1 /* RACEvent.h */ = {isa = PBXFileReference; fileEncoding = 4; lastKnownFileType = sourcecode.c.h; path = RACEvent.h; sourceTree = "<group>"; };
		D077A16C169B740200057BB1 /* RACEvent.m */ = {isa = PBXFileReference; fileEncoding = 4; lastKnownFileType = sourcecode.c.objc; path = RACEvent.m; sourceTree = "<group>"; };
		D077A171169B79A900057BB1 /* RACEventSpec.m */ = {isa = PBXFileReference; fileEncoding = 4; lastKnownFileType = sourcecode.c.objc; path = RACEventSpec.m; sourceTree = "<group>"; };
		D07CD7141731BA3900DE2394 /* RACUnarySequence.h */ = {isa = PBXFileReference; fileEncoding = 4; lastKnownFileType = sourcecode.c.h; path = RACUnarySequence.h; sourceTree = "<group>"; };
		D07CD7151731BA3900DE2394 /* RACUnarySequence.m */ = {isa = PBXFileReference; fileEncoding = 4; lastKnownFileType = sourcecode.c.objc; path = RACUnarySequence.m; sourceTree = "<group>"; };
		D0870C6E16884A0600D0E11D /* RACBacktraceSpec.m */ = {isa = PBXFileReference; fileEncoding = 4; lastKnownFileType = sourcecode.c.objc; path = RACBacktraceSpec.m; sourceTree = "<group>"; };
		D0870D0B1688522E00D0E11D /* RACBacktrace+Private.h */ = {isa = PBXFileReference; lastKnownFileType = sourcecode.c.h; path = "RACBacktrace+Private.h"; sourceTree = "<group>"; };
		D095BDBE15CB2E4B00E9BB13 /* Common.xcconfig */ = {isa = PBXFileReference; lastKnownFileType = text.xcconfig; path = Common.xcconfig; sourceTree = "<group>"; };
		D095BDC015CB2E4B00E9BB13 /* Debug.xcconfig */ = {isa = PBXFileReference; lastKnownFileType = text.xcconfig; path = Debug.xcconfig; sourceTree = "<group>"; };
		D095BDC115CB2E4B00E9BB13 /* Profile.xcconfig */ = {isa = PBXFileReference; lastKnownFileType = text.xcconfig; path = Profile.xcconfig; sourceTree = "<group>"; };
		D095BDC215CB2E4B00E9BB13 /* Release.xcconfig */ = {isa = PBXFileReference; lastKnownFileType = text.xcconfig; path = Release.xcconfig; sourceTree = "<group>"; };
		D095BDC415CB2E4B00E9BB13 /* Application.xcconfig */ = {isa = PBXFileReference; lastKnownFileType = text.xcconfig; path = Application.xcconfig; sourceTree = "<group>"; };
		D095BDC515CB2E4B00E9BB13 /* StaticLibrary.xcconfig */ = {isa = PBXFileReference; lastKnownFileType = text.xcconfig; path = StaticLibrary.xcconfig; sourceTree = "<group>"; };
		D095BDC715CB2E4B00E9BB13 /* iOS-Application.xcconfig */ = {isa = PBXFileReference; lastKnownFileType = text.xcconfig; path = "iOS-Application.xcconfig"; sourceTree = "<group>"; };
		D095BDC815CB2E4B00E9BB13 /* iOS-Base.xcconfig */ = {isa = PBXFileReference; lastKnownFileType = text.xcconfig; path = "iOS-Base.xcconfig"; sourceTree = "<group>"; };
		D095BDC915CB2E4B00E9BB13 /* iOS-StaticLibrary.xcconfig */ = {isa = PBXFileReference; lastKnownFileType = text.xcconfig; path = "iOS-StaticLibrary.xcconfig"; sourceTree = "<group>"; };
		D095BDCB15CB2E4B00E9BB13 /* Mac-Application.xcconfig */ = {isa = PBXFileReference; lastKnownFileType = text.xcconfig; path = "Mac-Application.xcconfig"; sourceTree = "<group>"; };
		D095BDCC15CB2E4B00E9BB13 /* Mac-Base.xcconfig */ = {isa = PBXFileReference; lastKnownFileType = text.xcconfig; path = "Mac-Base.xcconfig"; sourceTree = "<group>"; };
		D095BDCD15CB2E4B00E9BB13 /* Mac-DynamicLibrary.xcconfig */ = {isa = PBXFileReference; lastKnownFileType = text.xcconfig; path = "Mac-DynamicLibrary.xcconfig"; sourceTree = "<group>"; };
		D095BDCE15CB2E4B00E9BB13 /* Mac-Framework.xcconfig */ = {isa = PBXFileReference; lastKnownFileType = text.xcconfig; path = "Mac-Framework.xcconfig"; sourceTree = "<group>"; };
		D095BDCF15CB2E4B00E9BB13 /* Mac-StaticLibrary.xcconfig */ = {isa = PBXFileReference; lastKnownFileType = text.xcconfig; path = "Mac-StaticLibrary.xcconfig"; sourceTree = "<group>"; };
		D095BDD015CB2E4B00E9BB13 /* README.md */ = {isa = PBXFileReference; lastKnownFileType = text; path = README.md; sourceTree = "<group>"; };
		D0A0B01316EAA3D100C47593 /* NSText+RACSignalSupport.h */ = {isa = PBXFileReference; fileEncoding = 4; lastKnownFileType = sourcecode.c.h; path = "NSText+RACSignalSupport.h"; sourceTree = "<group>"; };
		D0A0B01416EAA3D100C47593 /* NSText+RACSignalSupport.m */ = {isa = PBXFileReference; fileEncoding = 4; lastKnownFileType = sourcecode.c.objc; path = "NSText+RACSignalSupport.m"; sourceTree = "<group>"; };
		D0A0B01716EAA5CC00C47593 /* NSTextRACSupportSpec.m */ = {isa = PBXFileReference; fileEncoding = 4; lastKnownFileType = sourcecode.c.objc; path = NSTextRACSupportSpec.m; sourceTree = "<group>"; };
		D0A0B03916EAA9AC00C47593 /* NSControl+RACTextSignalSupport.h */ = {isa = PBXFileReference; fileEncoding = 4; lastKnownFileType = sourcecode.c.h; path = "NSControl+RACTextSignalSupport.h"; sourceTree = "<group>"; };
		D0A0B03A16EAA9AC00C47593 /* NSControl+RACTextSignalSupport.m */ = {isa = PBXFileReference; fileEncoding = 4; lastKnownFileType = sourcecode.c.objc; path = "NSControl+RACTextSignalSupport.m"; sourceTree = "<group>"; };
		D0A0E225176A84DA007273ED /* RACDisposableSpec.m */ = {isa = PBXFileReference; fileEncoding = 4; lastKnownFileType = sourcecode.c.objc; path = RACDisposableSpec.m; sourceTree = "<group>"; };
		D0A0E22C176A8CD6007273ED /* RACPassthroughSubscriber.h */ = {isa = PBXFileReference; fileEncoding = 4; lastKnownFileType = sourcecode.c.h; path = RACPassthroughSubscriber.h; sourceTree = "<group>"; };
		D0A0E22D176A8CD6007273ED /* RACPassthroughSubscriber.m */ = {isa = PBXFileReference; fileEncoding = 4; lastKnownFileType = sourcecode.c.objc; path = RACPassthroughSubscriber.m; sourceTree = "<group>"; };
		D0C70EC416659333005AAD03 /* RACSubscriberExamples.h */ = {isa = PBXFileReference; fileEncoding = 4; lastKnownFileType = sourcecode.c.h; path = RACSubscriberExamples.h; sourceTree = "<group>"; };
		D0C70EC516659333005AAD03 /* RACSubscriberExamples.m */ = {isa = PBXFileReference; fileEncoding = 4; lastKnownFileType = sourcecode.c.objc; path = RACSubscriberExamples.m; sourceTree = "<group>"; };
		D0C70EC7166595AD005AAD03 /* RACSubscriberSpec.m */ = {isa = PBXFileReference; fileEncoding = 4; lastKnownFileType = sourcecode.c.objc; path = RACSubscriberSpec.m; sourceTree = "<group>"; };
		D0C70F8F164337A2007027B4 /* RACSequenceAdditionsSpec.m */ = {isa = PBXFileReference; fileEncoding = 4; lastKnownFileType = sourcecode.c.objc; path = RACSequenceAdditionsSpec.m; sourceTree = "<group>"; };
		D0C70F91164337E3007027B4 /* RACSequenceExamples.h */ = {isa = PBXFileReference; fileEncoding = 4; lastKnownFileType = sourcecode.c.h; path = RACSequenceExamples.h; sourceTree = "<group>"; };
		D0C70F92164337E3007027B4 /* RACSequenceExamples.m */ = {isa = PBXFileReference; fileEncoding = 4; lastKnownFileType = sourcecode.c.objc; path = RACSequenceExamples.m; sourceTree = "<group>"; };
		D0D243B51741FA0E004359C6 /* NSObject+RACDescription.h */ = {isa = PBXFileReference; lastKnownFileType = sourcecode.c.h; path = "NSObject+RACDescription.h"; sourceTree = "<group>"; };
		D0D243B61741FA0E004359C6 /* NSObject+RACDescription.m */ = {isa = PBXFileReference; lastKnownFileType = sourcecode.c.objc; path = "NSObject+RACDescription.m"; sourceTree = "<group>"; };
		D0D486FF1642550100DD7605 /* RACStream.h */ = {isa = PBXFileReference; fileEncoding = 4; lastKnownFileType = sourcecode.c.h; path = RACStream.h; sourceTree = "<group>"; };
		D0D487001642550100DD7605 /* RACStream.m */ = {isa = PBXFileReference; fileEncoding = 4; lastKnownFileType = sourcecode.c.objc; path = RACStream.m; sourceTree = "<group>"; };
		D0D487051642651400DD7605 /* RACSequenceSpec.m */ = {isa = PBXFileReference; fileEncoding = 4; lastKnownFileType = sourcecode.c.objc; path = RACSequenceSpec.m; sourceTree = "<group>"; };
		D0D910CC15F915BD00AD2DDA /* RACSignal+Operations.h */ = {isa = PBXFileReference; fileEncoding = 4; lastKnownFileType = sourcecode.c.h; path = "RACSignal+Operations.h"; sourceTree = "<group>"; };
		D0D910CD15F915BD00AD2DDA /* RACSignal+Operations.m */ = {isa = PBXFileReference; fileEncoding = 4; lastKnownFileType = sourcecode.c.objc; path = "RACSignal+Operations.m"; sourceTree = "<group>"; };
		D0DFBCCD15DD6D40009DADB3 /* RACBacktrace.m */ = {isa = PBXFileReference; fileEncoding = 4; lastKnownFileType = sourcecode.c.objc; path = RACBacktrace.m; sourceTree = "<group>"; };
		D0E967571641EF9C00FCFF06 /* NSArray+RACSequenceAdditions.h */ = {isa = PBXFileReference; fileEncoding = 4; lastKnownFileType = sourcecode.c.h; path = "NSArray+RACSequenceAdditions.h"; sourceTree = "<group>"; };
		D0E967581641EF9C00FCFF06 /* NSArray+RACSequenceAdditions.m */ = {isa = PBXFileReference; fileEncoding = 4; lastKnownFileType = sourcecode.c.objc; path = "NSArray+RACSequenceAdditions.m"; sourceTree = "<group>"; };
		D0E967591641EF9C00FCFF06 /* NSDictionary+RACSequenceAdditions.h */ = {isa = PBXFileReference; fileEncoding = 4; lastKnownFileType = sourcecode.c.h; path = "NSDictionary+RACSequenceAdditions.h"; sourceTree = "<group>"; };
		D0E9675A1641EF9C00FCFF06 /* NSDictionary+RACSequenceAdditions.m */ = {isa = PBXFileReference; fileEncoding = 4; lastKnownFileType = sourcecode.c.objc; path = "NSDictionary+RACSequenceAdditions.m"; sourceTree = "<group>"; };
		D0E9675B1641EF9C00FCFF06 /* NSOrderedSet+RACSequenceAdditions.h */ = {isa = PBXFileReference; fileEncoding = 4; lastKnownFileType = sourcecode.c.h; path = "NSOrderedSet+RACSequenceAdditions.h"; sourceTree = "<group>"; };
		D0E9675C1641EF9C00FCFF06 /* NSOrderedSet+RACSequenceAdditions.m */ = {isa = PBXFileReference; fileEncoding = 4; lastKnownFileType = sourcecode.c.objc; path = "NSOrderedSet+RACSequenceAdditions.m"; sourceTree = "<group>"; };
		D0E9675D1641EF9C00FCFF06 /* NSSet+RACSequenceAdditions.h */ = {isa = PBXFileReference; fileEncoding = 4; lastKnownFileType = sourcecode.c.h; path = "NSSet+RACSequenceAdditions.h"; sourceTree = "<group>"; };
		D0E9675E1641EF9C00FCFF06 /* NSSet+RACSequenceAdditions.m */ = {isa = PBXFileReference; fileEncoding = 4; lastKnownFileType = sourcecode.c.objc; path = "NSSet+RACSequenceAdditions.m"; sourceTree = "<group>"; };
		D0E9675F1641EF9C00FCFF06 /* NSString+RACSequenceAdditions.h */ = {isa = PBXFileReference; fileEncoding = 4; lastKnownFileType = sourcecode.c.h; path = "NSString+RACSequenceAdditions.h"; sourceTree = "<group>"; };
		D0E967601641EF9C00FCFF06 /* NSString+RACSequenceAdditions.m */ = {isa = PBXFileReference; fileEncoding = 4; lastKnownFileType = sourcecode.c.objc; path = "NSString+RACSequenceAdditions.m"; sourceTree = "<group>"; };
		D0E967611641EF9C00FCFF06 /* RACArraySequence.h */ = {isa = PBXFileReference; fileEncoding = 4; lastKnownFileType = sourcecode.c.h; path = RACArraySequence.h; sourceTree = "<group>"; };
		D0E967621641EF9C00FCFF06 /* RACArraySequence.m */ = {isa = PBXFileReference; fileEncoding = 4; lastKnownFileType = sourcecode.c.objc; path = RACArraySequence.m; sourceTree = "<group>"; };
		D0E967631641EF9C00FCFF06 /* RACDynamicSequence.h */ = {isa = PBXFileReference; fileEncoding = 4; lastKnownFileType = sourcecode.c.h; path = RACDynamicSequence.h; sourceTree = "<group>"; };
		D0E967641641EF9C00FCFF06 /* RACDynamicSequence.m */ = {isa = PBXFileReference; fileEncoding = 4; lastKnownFileType = sourcecode.c.objc; path = RACDynamicSequence.m; sourceTree = "<group>"; };
		D0E967651641EF9C00FCFF06 /* RACEmptySequence.h */ = {isa = PBXFileReference; fileEncoding = 4; lastKnownFileType = sourcecode.c.h; path = RACEmptySequence.h; sourceTree = "<group>"; };
		D0E967661641EF9C00FCFF06 /* RACEmptySequence.m */ = {isa = PBXFileReference; fileEncoding = 4; lastKnownFileType = sourcecode.c.objc; path = RACEmptySequence.m; sourceTree = "<group>"; };
		D0E967671641EF9C00FCFF06 /* RACSequence.h */ = {isa = PBXFileReference; fileEncoding = 4; lastKnownFileType = sourcecode.c.h; lineEnding = 0; path = RACSequence.h; sourceTree = "<group>"; xcLanguageSpecificationIdentifier = xcode.lang.objcpp; };
		D0E967681641EF9C00FCFF06 /* RACSequence.m */ = {isa = PBXFileReference; fileEncoding = 4; lastKnownFileType = sourcecode.c.objc; path = RACSequence.m; sourceTree = "<group>"; };
		D0E967691641EF9C00FCFF06 /* RACStringSequence.h */ = {isa = PBXFileReference; fileEncoding = 4; lastKnownFileType = sourcecode.c.h; path = RACStringSequence.h; sourceTree = "<group>"; };
		D0E9676A1641EF9C00FCFF06 /* RACStringSequence.m */ = {isa = PBXFileReference; fileEncoding = 4; lastKnownFileType = sourcecode.c.objc; path = RACStringSequence.m; sourceTree = "<group>"; };
		D0E967931641F07900FCFF06 /* EXTScope.h */ = {isa = PBXFileReference; fileEncoding = 4; lastKnownFileType = sourcecode.c.h; name = EXTScope.h; path = extobjc/EXTScope.h; sourceTree = "<group>"; };
		D0E967941641F07900FCFF06 /* EXTScope.m */ = {isa = PBXFileReference; fileEncoding = 4; lastKnownFileType = sourcecode.c.objc; name = EXTScope.m; path = extobjc/EXTScope.m; sourceTree = "<group>"; };
		D0EDE76516968AB10072A780 /* RACPropertySignalExamples.h */ = {isa = PBXFileReference; fileEncoding = 4; lastKnownFileType = sourcecode.c.h; path = RACPropertySignalExamples.h; sourceTree = "<group>"; };
		D0EDE76616968AB10072A780 /* RACPropertySignalExamples.m */ = {isa = PBXFileReference; fileEncoding = 4; lastKnownFileType = sourcecode.c.objc; path = RACPropertySignalExamples.m; sourceTree = "<group>"; };
		D0EE2849164D906B006954A4 /* RACSignalSequence.h */ = {isa = PBXFileReference; fileEncoding = 4; lastKnownFileType = sourcecode.c.h; path = RACSignalSequence.h; sourceTree = "<group>"; };
		D0EE284A164D906B006954A4 /* RACSignalSequence.m */ = {isa = PBXFileReference; fileEncoding = 4; lastKnownFileType = sourcecode.c.objc; path = RACSignalSequence.m; sourceTree = "<group>"; };
		D0FA57E2162CFED200AC6F42 /* EXTKeyPathCoding.h */ = {isa = PBXFileReference; fileEncoding = 4; lastKnownFileType = sourcecode.c.h; name = EXTKeyPathCoding.h; path = extobjc/EXTKeyPathCoding.h; sourceTree = "<group>"; };
/* End PBXFileReference section */

/* Begin PBXFrameworksBuildPhase section */
		5FAF521F174D4C2000CAC810 /* Frameworks */ = {
			isa = PBXFrameworksBuildPhase;
			buildActionMask = 2147483647;
			files = (
				5FD7DC7C174F9EEB008710B4 /* UIKit.framework in Frameworks */,
				5FAF5289174E9CD300CAC810 /* CoreGraphics.framework in Frameworks */,
				5FAF5265174D500D00CAC810 /* libReactiveCocoa-iOS.a in Frameworks */,
				5FAF5264174D500900CAC810 /* libSpecta-iOS.a in Frameworks */,
				5FAF5263174D500400CAC810 /* libExpecta-iOS.a in Frameworks */,
				5FAF5224174D4C2000CAC810 /* SenTestingKit.framework in Frameworks */,
			);
			runOnlyForDeploymentPostprocessing = 0;
		};
		88037F7F15056328001A5B19 /* Frameworks */ = {
			isa = PBXFrameworksBuildPhase;
			buildActionMask = 2147483647;
			files = (
				88037F8415056328001A5B19 /* Cocoa.framework in Frameworks */,
				5FD7DC79174F9EAE008710B4 /* Foundation.framework in Frameworks */,
			);
			runOnlyForDeploymentPostprocessing = 0;
		};
		88CDF7D815000FCF00163A9F /* Frameworks */ = {
			isa = PBXFrameworksBuildPhase;
			buildActionMask = 2147483647;
			files = (
				8803807115056B22001A5B19 /* libExpecta.a in Frameworks */,
				8803807215056B22001A5B19 /* libSpecta.a in Frameworks */,
				88037FD9150564D9001A5B19 /* ReactiveCocoa.framework in Frameworks */,
				88CDF7DE15000FCF00163A9F /* SenTestingKit.framework in Frameworks */,
				88CDF7DF15000FCF00163A9F /* Cocoa.framework in Frameworks */,
			);
			runOnlyForDeploymentPostprocessing = 0;
		};
		88F440A8153DAC820097B4C3 /* Frameworks */ = {
			isa = PBXFrameworksBuildPhase;
			buildActionMask = 2147483647;
			files = (
				5FD7DC7A174F9EAF008710B4 /* Foundation.framework in Frameworks */,
				5FD7DC7F174F9FC8008710B4 /* UIKit.framework in Frameworks */,
			);
			runOnlyForDeploymentPostprocessing = 0;
		};
/* End PBXFrameworksBuildPhase section */

/* Begin PBXGroup section */
		5FAF525F174D4D6100CAC810 /* OS X */ = {
			isa = PBXGroup;
			children = (
				884848B515F658B800B11BD0 /* NSControlRACSupportSpec.m */,
				D0A0B01716EAA5CC00C47593 /* NSTextRACSupportSpec.m */,
			);
			name = "OS X";
			sourceTree = "<group>";
		};
		5FAF5260174D4D7100CAC810 /* iOS */ = {
			isa = PBXGroup;
			children = (
				5FAF5261174D4D8E00CAC810 /* UIBarButtonItemRACSupportSpec.m */,
			);
			name = iOS;
			sourceTree = "<group>";
		};
		8803804915056ACA001A5B19 /* Products */ = {
			isa = PBXGroup;
			children = (
				8803805315056ACB001A5B19 /* libExpecta.a */,
				8803805515056ACB001A5B19 /* libExpecta-iOS.a */,
				8803805715056ACB001A5B19 /* ExpectaTests.octest */,
				8803805915056ACB001A5B19 /* Expecta-iOSTests.octest */,
			);
			name = Products;
			sourceTree = "<group>";
		};
		8803805C15056AD7001A5B19 /* Products */ = {
			isa = PBXGroup;
			children = (
				8803806615056AD7001A5B19 /* libSpecta.a */,
				8803806815056AD7001A5B19 /* libSpecta-iOS.a */,
				8803806A15056AD7001A5B19 /* SpectaTests.octest */,
				8803806C15056AD7001A5B19 /* Specta-iOSTests.octest */,
			);
			name = Products;
			sourceTree = "<group>";
		};
		8809D6EB15B1F1E4007E32AA /* JRSwizzle */ = {
			isa = PBXGroup;
			children = (
				8809D6EC15B1F1EE007E32AA /* JRSwizzle.h */,
				8809D6ED15B1F1EE007E32AA /* JRSwizzle.m */,
			);
			name = JRSwizzle;
			sourceTree = "<group>";
		};
		88442C8616090BF800636B49 /* RACExtensions */ = {
			isa = PBXGroup;
			children = (
				88442C8716090C1500636B49 /* NSData+RACSupport.h */,
				88442C8816090C1500636B49 /* NSData+RACSupport.m */,
				88442C8916090C1500636B49 /* NSFileHandle+RACSupport.h */,
				88442C8A16090C1500636B49 /* NSFileHandle+RACSupport.m */,
				88442C8B16090C1500636B49 /* NSNotificationCenter+RACSupport.h */,
				88442C8C16090C1500636B49 /* NSNotificationCenter+RACSupport.m */,
				88442C8D16090C1500636B49 /* NSString+RACSupport.h */,
				88442C8E16090C1500636B49 /* NSString+RACSupport.m */,
				88442C8F16090C1500636B49 /* NSTask+RACSupport.h */,
				88442C9016090C1500636B49 /* NSTask+RACSupport.m */,
			);
			name = RACExtensions;
			sourceTree = "<group>";
		};
		88977C5915129AB200A09EC5 /* KVO + Bindings */ = {
			isa = PBXGroup;
			children = (
				5F24476F167E5EDE0062180C /* RACPropertySubject.h */,
				5F7EFEDA16919A1A0037E500 /* RACPropertySubject+Private.h */,
				5F244770167E5EDE0062180C /* RACPropertySubject.m */,
				5F6FE8511692568A00A8D7A6 /* RACBinding.h */,
				5F6FE8571692572600A8D7A6 /* RACBinding+Private.h */,
				5F6FE8521692568A00A8D7A6 /* RACBinding.m */,
				5F45A883168CFA3E00B58A2B /* RACObservablePropertySubject.h */,
				5F45A884168CFA3E00B58A2B /* RACObservablePropertySubject.m */,
				5FD7DCED17636C59008710B4 /* NSObject+RACObservablePropertyObserving.h */,
				5FD7DCEE17636C59008710B4 /* NSObject+RACObservablePropertyObserving.m */,
				5F6FE84B169251E900A8D7A6 /* NSObject+RACObservablePropertySubject.h */,
				5F6FE84E1692524B00A8D7A6 /* NSObject+RACObservablePropertySubject.m */,
				8857BB81152A27A9009804CC /* NSObject+RACKVOWrapper.h */,
				88CDF82915008BB900163A9F /* NSObject+RACKVOWrapper.m */,
				5FDC35011736F54600792E52 /* NSString+RACKeyPathUtilities.h */,
				5FDC35021736F54700792E52 /* NSString+RACKeyPathUtilities.m */,
				8837EA1416A5A33300FC3CDF /* RACKVOTrampoline.h */,
				8837EA1516A5A33300FC3CDF /* RACKVOTrampoline.m */,
				88CDF82C15008C0500163A9F /* NSObject+RACPropertySubscribing.h */,
				886678701518DCD800DE77EC /* NSObject+RACPropertySubscribing.m */,
				88DA309515071CBA00C19D0F /* RACValueTransformer.h */,
				88DA309615071CBA00C19D0F /* RACValueTransformer.m */,
			);
			name = "KVO + Bindings";
			sourceTree = "<group>";
		};
		889C04BB155DA37600F19F0C /* Foundation Support */ = {
			isa = PBXGroup;
			children = (
				D0E967571641EF9C00FCFF06 /* NSArray+RACSequenceAdditions.h */,
				D0E967581641EF9C00FCFF06 /* NSArray+RACSequenceAdditions.m */,
				D0E967591641EF9C00FCFF06 /* NSDictionary+RACSequenceAdditions.h */,
				D0E9675A1641EF9C00FCFF06 /* NSDictionary+RACSequenceAdditions.m */,
				5F773DE8169B46670023069D /* NSEnumerator+RACSequenceAdditions.h */,
				5F773DE9169B46670023069D /* NSEnumerator+RACSequenceAdditions.m */,
				D0D243B51741FA0E004359C6 /* NSObject+RACDescription.h */,
				D0D243B61741FA0E004359C6 /* NSObject+RACDescription.m */,
				880D7A5816F7B351004A3361 /* NSObject+RACSelectorSignal.h */,
				880D7A5916F7B351004A3361 /* NSObject+RACSelectorSignal.m */,
				D0E9675B1641EF9C00FCFF06 /* NSOrderedSet+RACSequenceAdditions.h */,
				D0E9675C1641EF9C00FCFF06 /* NSOrderedSet+RACSequenceAdditions.m */,
				D0E9675D1641EF9C00FCFF06 /* NSSet+RACSequenceAdditions.h */,
				D0E9675E1641EF9C00FCFF06 /* NSSet+RACSequenceAdditions.m */,
				D0E9675F1641EF9C00FCFF06 /* NSString+RACSequenceAdditions.h */,
				D0E967601641EF9C00FCFF06 /* NSString+RACSequenceAdditions.m */,
			);
			name = "Foundation Support";
			sourceTree = "<group>";
		};
		88CDF7B015000FCE00163A9F = {
			isa = PBXGroup;
			children = (
				88CDF7C515000FCE00163A9F /* ReactiveCocoa */,
				88CDF7E215000FCF00163A9F /* ReactiveCocoaTests */,
				88CDF7BE15000FCE00163A9F /* Frameworks */,
				D095BDBC15CB2E4B00E9BB13 /* Configuration */,
				88CDF7BC15000FCE00163A9F /* Products */,
			);
			sourceTree = "<group>";
			usesTabs = 1;
		};
		88CDF7BC15000FCE00163A9F /* Products */ = {
			isa = PBXGroup;
			children = (
				88CDF7DC15000FCF00163A9F /* ReactiveCocoaTests.octest */,
				88037F8315056328001A5B19 /* ReactiveCocoa.framework */,
				88F440AB153DAC820097B4C3 /* libReactiveCocoa-iOS.a */,
				5FAF5223174D4C2000CAC810 /* ReactiveCocoaTests-iOS.octest */,
			);
			name = Products;
			sourceTree = "<group>";
		};
		88CDF7BE15000FCE00163A9F /* Frameworks */ = {
			isa = PBXGroup;
			children = (
				8809D6EB15B1F1E4007E32AA /* JRSwizzle */,
				D026A03F15F69FD00052F7FE /* libextobjc */,
				88CDF7C115000FCE00163A9F /* Other Frameworks */,
			);
			name = Frameworks;
			sourceTree = "<group>";
		};
		88CDF7C115000FCE00163A9F /* Other Frameworks */ = {
			isa = PBXGroup;
			children = (
				88CDF7BF15000FCE00163A9F /* Cocoa.framework */,
				88CDF7C315000FCE00163A9F /* CoreData.framework */,
				5FAF5288174E9CD200CAC810 /* CoreGraphics.framework */,
				88CDF7C415000FCE00163A9F /* Foundation.framework */,
				88CDF7DD15000FCF00163A9F /* SenTestingKit.framework */,
				5FD7DC7B174F9EEB008710B4 /* UIKit.framework */,
			);
			name = "Other Frameworks";
			sourceTree = "<group>";
		};
		88CDF7C515000FCE00163A9F /* ReactiveCocoa */ = {
			isa = PBXGroup;
			children = (
				88037F8C15056328001A5B19 /* ReactiveCocoa.h */,
				88DA308C15071C4C00C19D0F /* Core */,
				889C04BB155DA37600F19F0C /* Foundation Support */,
				88DA309415071C5F00C19D0F /* AppKit Support */,
				88F44257153DC0100097B4C3 /* UIKit Support */,
				88977C5915129AB200A09EC5 /* KVO + Bindings */,
				A1FCC36F15675466008C9686 /* Objective-C Runtime */,
				88442C8616090BF800636B49 /* RACExtensions */,
				88CDF7C615000FCE00163A9F /* Supporting Files */,
			);
			path = ReactiveCocoa;
			sourceTree = "<group>";
		};
		88CDF7C615000FCE00163A9F /* Supporting Files */ = {
			isa = PBXGroup;
			children = (
				88CDF7C715000FCE00163A9F /* ReactiveCocoa-Info.plist */,
				88CDF7C815000FCE00163A9F /* InfoPlist.strings */,
				88CDF7CD15000FCE00163A9F /* ReactiveCocoa-Prefix.pch */,
			);
			name = "Supporting Files";
			sourceTree = "<group>";
		};
		88CDF7E215000FCF00163A9F /* ReactiveCocoaTests */ = {
			isa = PBXGroup;
			children = (
				88CDF7E315000FCF00163A9F /* Supporting Files */,
				5FAF525F174D4D6100CAC810 /* OS X */,
				5FAF5260174D4D7100CAC810 /* iOS */,
				5F773DEF169B48830023069D /* NSEnumeratorRACSequenceAdditionsSpec.m */,
				D0700F4B1672994D00D7CD30 /* NSNotificationCenterRACSupportSpec.m */,
				6E58405E16F3414200F588A6 /* NSObjectRACDeallocatingSpec.m */,
				8801E7501644BDE200A155FE /* NSObjectRACLiftingSpec.m */,
				1E89337F171647A5009071B0 /* NSObjectRACPropertySubscribingExamples.h */,
				1E893380171647A5009071B0 /* NSObjectRACPropertySubscribingExamples.m */,
				8851A38A16161D500050D47F /* NSObjectRACPropertySubscribingSpec.m */,
				5FDC350E1736F81800792E52 /* NSStringRACKeyPathUtilitiesSpec.m */,
				D0870C6E16884A0600D0E11D /* RACBacktraceSpec.m */,
				886CEACC163DE669007632D1 /* RACBlockTrampolineSpec.m */,
				882CCA1D15F1564D00937D6E /* RACCommandSpec.m */,
				881E86B91669350B00667F7B /* RACCompoundDisposableSpec.m */,
				D077A171169B79A900057BB1 /* RACEventSpec.m */,
				D041376815D2281C004BBF80 /* RACKVOWrapperSpec.m */,
				88C5A02816924BFC0045EF05 /* RACMulticastConnectionSpec.m */,
				5F2447AC167E87C50062180C /* RACObservablePropertySubjectSpec.m */,
				5FD7DCF817636E8B008710B4 /* NSObjectRACObservablePropertyObservingSpec.m */,
				D0EDE76516968AB10072A780 /* RACPropertySignalExamples.h */,
				D0EDE76616968AB10072A780 /* RACPropertySignalExamples.m */,
				5F7EFECC168FBC4B0037E500 /* RACPropertySubjectExamples.h */,
				5F7EFECD168FBC4B0037E500 /* RACPropertySubjectExamples.m */,
				5F7EFECE168FBC4B0037E500 /* RACPropertySubjectSpec.m */,
				8803C010166732BA00C36839 /* RACSchedulerSpec.m */,
				D0C70F8F164337A2007027B4 /* RACSequenceAdditionsSpec.m */,
				D0C70F91164337E3007027B4 /* RACSequenceExamples.h */,
				D0C70F92164337E3007027B4 /* RACSequenceExamples.m */,
				D0D487051642651400DD7605 /* RACSequenceSpec.m */,
				8820937B1501C8A600796685 /* RACSignalSpec.m */,
				D0487AB1164314430085D890 /* RACStreamExamples.h */,
				D0487AB2164314430085D890 /* RACStreamExamples.m */,
				889D0A7F15974B2A00F833E3 /* RACSubjectSpec.m */,
				D0C70EC416659333005AAD03 /* RACSubscriberExamples.h */,
				D0C70EC516659333005AAD03 /* RACSubscriberExamples.m */,
				D0C70EC7166595AD005AAD03 /* RACSubscriberSpec.m */,
				88FC735A16114FFB00F8A774 /* RACSubscriptingAssignmentTrampolineSpec.m */,
				88442A321608A9AD00636B49 /* RACTestObject.h */,
				88442A331608A9AD00636B49 /* RACTestObject.m */,
				D02221611678910900DBD031 /* RACTupleSpec.m */,
				8803C010166732BA00C36839 /* RACSchedulerSpec.m */,
				880D7A6516F7BB1A004A3361 /* NSObjectRACSelectorSignal.m */,
				880D7A6716F7BCC7004A3361 /* RACSubclassObject.h */,
				880D7A6816F7BCC7004A3361 /* RACSubclassObject.m */,
				D0A0E225176A84DA007273ED /* RACDisposableSpec.m */,
			);
			path = ReactiveCocoaTests;
			sourceTree = "<group>";
		};
		88CDF7E315000FCF00163A9F /* Supporting Files */ = {
			isa = PBXGroup;
			children = (
				8803805B15056AD7001A5B19 /* Specta.xcodeproj */,
				8803804815056ACA001A5B19 /* Expecta.xcodeproj */,
				88CDF7E415000FCF00163A9F /* ReactiveCocoaTests-Info.plist */,
				88CDF7E515000FCF00163A9F /* InfoPlist.strings */,
				D01DB9AE166819B9003E8F7F /* ReactiveCocoaTests-Prefix.pch */,
			);
			name = "Supporting Files";
			sourceTree = "<group>";
		};
		88DA308C15071C4C00C19D0F /* Core */ = {
			isa = PBXGroup;
			children = (
				88CDF7FA150019CA00163A9F /* RACSubscriber.h */,
				88CDF7FB150019CA00163A9F /* RACSubscriber.m */,
				D0A0E22C176A8CD6007273ED /* RACPassthroughSubscriber.h */,
				D0A0E22D176A8CD6007273ED /* RACPassthroughSubscriber.m */,
				888439A11634E10D00DED0DB /* RACBlockTrampoline.h */,
				888439A21634E10D00DED0DB /* RACBlockTrampoline.m */,
				881B37CA152260BF0079220B /* RACUnit.h */,
				881B37CB152260BF0079220B /* RACUnit.m */,
				88B76F8C153726B00053EAE2 /* RACTuple.h */,
				88B76F8D153726B00053EAE2 /* RACTuple.m */,
				D02538A115E2D7FB005BACB8 /* RACBacktrace.h */,
				D0870D0B1688522E00D0E11D /* RACBacktrace+Private.h */,
				D0DFBCCD15DD6D40009DADB3 /* RACBacktrace.m */,
				88FC735316114F9C00F8A774 /* RACSubscriptingAssignmentTrampoline.h */,
				88FC735416114F9C00F8A774 /* RACSubscriptingAssignmentTrampoline.m */,
				6E58405316F22D7500F588A6 /* NSObject+RACDeallocating.h */,
				6E58405416F22D7500F588A6 /* NSObject+RACDeallocating.m */,
				886CEAE0163DE942007632D1 /* NSObject+RACLifting.h */,
				886CEAE1163DE942007632D1 /* NSObject+RACLifting.m */,
				887ACDA5165878A7009190AD /* NSInvocation+RACTypeParsing.h */,
				887ACDA6165878A7009190AD /* NSInvocation+RACTypeParsing.m */,
				D0D486FF1642550100DD7605 /* RACStream.h */,
				D0D487001642550100DD7605 /* RACStream.m */,
				D0D486FB164253B600DD7605 /* Signals */,
				D0D486FD164253D500DD7605 /* Disposables */,
				D0D486FE164253E100DD7605 /* Commands */,
				D0E967561641EF8200FCFF06 /* Sequences */,
				D0087C1B16705C5600679459 /* Schedulers */,
			);
			name = Core;
			sourceTree = "<group>";
		};
		88DA309415071C5F00C19D0F /* AppKit Support */ = {
			isa = PBXGroup;
			children = (
				882093E61501E6CB00796685 /* NSControl+RACCommandSupport.h */,
				882093E71501E6CB00796685 /* NSControl+RACCommandSupport.m */,
				D0A0B03916EAA9AC00C47593 /* NSControl+RACTextSignalSupport.h */,
				D0A0B03A16EAA9AC00C47593 /* NSControl+RACTextSignalSupport.m */,
				88F440D1153DADEA0097B4C3 /* NSObject+RACAppKitBindings.h */,
				88F440D2153DADEA0097B4C3 /* NSObject+RACAppKitBindings.m */,
				D0A0B01316EAA3D100C47593 /* NSText+RACSignalSupport.h */,
				D0A0B01416EAA3D100C47593 /* NSText+RACSignalSupport.m */,
			);
			name = "AppKit Support";
			sourceTree = "<group>";
		};
		88F44257153DC0100097B4C3 /* UIKit Support */ = {
			isa = PBXGroup;
			children = (
				A1FCC3761567DED0008C9686 /* RACDelegateProxy.h */,
				A1FCC3771567DED0008C9686 /* RACDelegateProxy.m */,
				A1FCC36B15673FA3008C9686 /* RACEventTrampoline.h */,
				A1FCC36C15673FA3008C9686 /* RACEventTrampoline.m */,
				27A887C71703DB4F00040001 /* UIBarButtonItem+RACCommandSupport.h */,
				27A887C81703DB4F00040001 /* UIBarButtonItem+RACCommandSupport.m */,
				88F4425F153DC0450097B4C3 /* UIControl+RACSignalSupport.h */,
				88F44260153DC0450097B4C3 /* UIControl+RACSignalSupport.m */,
				1EC06B15173CB04000365258 /* UIGestureRecognizer+RACSignalSupport.h */,
				1EC06B16173CB04000365258 /* UIGestureRecognizer+RACSignalSupport.m */,
				88F44264153DCAC50097B4C3 /* UITextField+RACSignalSupport.h */,
				88F44265153DCAC50097B4C3 /* UITextField+RACSignalSupport.m */,
				A1FCC27215666AA3008C9686 /* UITextView+RACSignalSupport.h */,
				A1FCC27315666AA3008C9686 /* UITextView+RACSignalSupport.m */,
			);
			name = "UIKit Support";
			sourceTree = "<group>";
		};
		A1FCC36F15675466008C9686 /* Objective-C Runtime */ = {
			isa = PBXGroup;
			children = (
				A1FCC370156754A7008C9686 /* RACObjCRuntime.h */,
				A1FCC371156754A7008C9686 /* RACObjCRuntime.m */,
				8867D5F7152BDAC300321BD5 /* RACSwizzling.h */,
				8867D5F8152BDAC300321BD5 /* RACSwizzling.m */,
			);
			name = "Objective-C Runtime";
			sourceTree = "<group>";
		};
		D0087C1B16705C5600679459 /* Schedulers */ = {
			isa = PBXGroup;
			children = (
				88E2C6B2153C771C00C7493C /* RACScheduler.h */,
				886D98581667C86D00F22541 /* RACScheduler+Private.h */,
				88E2C6B3153C771C00C7493C /* RACScheduler.m */,
				881E87AA16695C5600667F7B /* RACQueueScheduler.h */,
				881E87AB16695C5600667F7B /* RACQueueScheduler.m */,
				881E87B016695EDF00667F7B /* RACImmediateScheduler.h */,
				881E87B116695EDF00667F7B /* RACImmediateScheduler.m */,
				881E87C21669635F00667F7B /* RACSubscriptionScheduler.h */,
				881E87C31669636000667F7B /* RACSubscriptionScheduler.m */,
			);
			name = Schedulers;
			sourceTree = "<group>";
		};
		D026A03F15F69FD00052F7FE /* libextobjc */ = {
			isa = PBXGroup;
			children = (
				D0FA57E2162CFED200AC6F42 /* EXTKeyPathCoding.h */,
				D0E967931641F07900FCFF06 /* EXTScope.h */,
				D0E967941641F07900FCFF06 /* EXTScope.m */,
				D026A04415F69FE70052F7FE /* metamacros.h */,
			);
			name = libextobjc;
			path = ReactiveCocoa/libextobjc;
			sourceTree = "<group>";
		};
		D095BDBC15CB2E4B00E9BB13 /* Configuration */ = {
			isa = PBXGroup;
			children = (
				D095BDBD15CB2E4B00E9BB13 /* Base */,
				D095BDC615CB2E4B00E9BB13 /* iOS */,
				D095BDCA15CB2E4B00E9BB13 /* Mac OS X */,
				D095BDD015CB2E4B00E9BB13 /* README.md */,
			);
			name = Configuration;
			path = ReactiveCocoa/libextobjc/Configuration;
			sourceTree = "<group>";
		};
		D095BDBD15CB2E4B00E9BB13 /* Base */ = {
			isa = PBXGroup;
			children = (
				D095BDBE15CB2E4B00E9BB13 /* Common.xcconfig */,
				D095BDBF15CB2E4B00E9BB13 /* Configurations */,
				D095BDC315CB2E4B00E9BB13 /* Targets */,
			);
			path = Base;
			sourceTree = "<group>";
		};
		D095BDBF15CB2E4B00E9BB13 /* Configurations */ = {
			isa = PBXGroup;
			children = (
				D095BDC015CB2E4B00E9BB13 /* Debug.xcconfig */,
				D095BDC115CB2E4B00E9BB13 /* Profile.xcconfig */,
				D095BDC215CB2E4B00E9BB13 /* Release.xcconfig */,
				8857CEE11729C1F0003C7A12 /* Test.xcconfig */,
			);
			path = Configurations;
			sourceTree = "<group>";
		};
		D095BDC315CB2E4B00E9BB13 /* Targets */ = {
			isa = PBXGroup;
			children = (
				D095BDC415CB2E4B00E9BB13 /* Application.xcconfig */,
				D095BDC515CB2E4B00E9BB13 /* StaticLibrary.xcconfig */,
			);
			path = Targets;
			sourceTree = "<group>";
		};
		D095BDC615CB2E4B00E9BB13 /* iOS */ = {
			isa = PBXGroup;
			children = (
				D095BDC715CB2E4B00E9BB13 /* iOS-Application.xcconfig */,
				D095BDC815CB2E4B00E9BB13 /* iOS-Base.xcconfig */,
				D095BDC915CB2E4B00E9BB13 /* iOS-StaticLibrary.xcconfig */,
			);
			path = iOS;
			sourceTree = "<group>";
		};
		D095BDCA15CB2E4B00E9BB13 /* Mac OS X */ = {
			isa = PBXGroup;
			children = (
				D095BDCB15CB2E4B00E9BB13 /* Mac-Application.xcconfig */,
				D095BDCC15CB2E4B00E9BB13 /* Mac-Base.xcconfig */,
				D095BDCD15CB2E4B00E9BB13 /* Mac-DynamicLibrary.xcconfig */,
				D095BDCE15CB2E4B00E9BB13 /* Mac-Framework.xcconfig */,
				D095BDCF15CB2E4B00E9BB13 /* Mac-StaticLibrary.xcconfig */,
			);
			path = "Mac OS X";
			sourceTree = "<group>";
		};
		D0D486FB164253B600DD7605 /* Signals */ = {
			isa = PBXGroup;
			children = (
				88CDF80415001CA800163A9F /* RACSignal.h */,
				88977C58151296D600A09EC5 /* RACSignal+Private.h */,
				88977C3D1512914A00A09EC5 /* RACSignal.m */,
				D0D910CC15F915BD00AD2DDA /* RACSignal+Operations.h */,
				D0D910CD15F915BD00AD2DDA /* RACSignal+Operations.m */,
				D077A16B169B740200057BB1 /* RACEvent.h */,
				D077A16C169B740200057BB1 /* RACEvent.m */,
				88C5A0231692460A0045EF05 /* RACMulticastConnection.h */,
				88F5870515361C170084BD32 /* RACMulticastConnection+Private.h */,
				88C5A025169246140045EF05 /* RACMulticastConnection.m */,
				886F70281551CF920045D68B /* RACGroupedSignal.h */,
				886F70291551CF920045D68B /* RACGroupedSignal.m */,
				D0D486FC164253C400DD7605 /* Subjects */,
			);
			name = Signals;
			sourceTree = "<group>";
		};
		D0D486FC164253C400DD7605 /* Subjects */ = {
			isa = PBXGroup;
			children = (
				880B9174150B09190008488E /* RACSubject.h */,
				880B9175150B09190008488E /* RACSubject.m */,
				88D4AB3C1510F6C30011494F /* RACReplaySubject.h */,
				88D4AB3D1510F6C30011494F /* RACReplaySubject.m */,
				883A84D81513964B006DB4C7 /* RACBehaviorSubject.h */,
				883A84D91513964B006DB4C7 /* RACBehaviorSubject.m */,
			);
			name = Subjects;
			sourceTree = "<group>";
		};
		D0D486FD164253D500DD7605 /* Disposables */ = {
			isa = PBXGroup;
			children = (
				883A84DD1513B5EC006DB4C7 /* RACDisposable.h */,
				883A84DE1513B5EC006DB4C7 /* RACDisposable.m */,
				884476E2152367D100958F44 /* RACScopedDisposable.h */,
				884476E3152367D100958F44 /* RACScopedDisposable.m */,
				881E86A01669304700667F7B /* RACCompoundDisposable.h */,
				881E86A11669304700667F7B /* RACCompoundDisposable.m */,
			);
			name = Disposables;
			sourceTree = "<group>";
		};
		D0D486FE164253E100DD7605 /* Commands */ = {
			isa = PBXGroup;
			children = (
				882093E91501E6EE00796685 /* RACCommand.h */,
				882093EA1501E6EE00796685 /* RACCommand.m */,
			);
			name = Commands;
			sourceTree = "<group>";
		};
		D0E967561641EF8200FCFF06 /* Sequences */ = {
			isa = PBXGroup;
			children = (
				D0E967671641EF9C00FCFF06 /* RACSequence.h */,
				D0E967681641EF9C00FCFF06 /* RACSequence.m */,
				D0E967611641EF9C00FCFF06 /* RACArraySequence.h */,
				D0E967621641EF9C00FCFF06 /* RACArraySequence.m */,
				D0E967631641EF9C00FCFF06 /* RACDynamicSequence.h */,
				D0E967641641EF9C00FCFF06 /* RACDynamicSequence.m */,
				5F9743F51694A2460024EB82 /* RACEagerSequence.h */,
				5F9743F61694A2460024EB82 /* RACEagerSequence.m */,
				D0E967651641EF9C00FCFF06 /* RACEmptySequence.h */,
				D0E967661641EF9C00FCFF06 /* RACEmptySequence.m */,
				D0E967691641EF9C00FCFF06 /* RACStringSequence.h */,
				D0E9676A1641EF9C00FCFF06 /* RACStringSequence.m */,
				D0EE2849164D906B006954A4 /* RACSignalSequence.h */,
				D0EE284A164D906B006954A4 /* RACSignalSequence.m */,
				D0307EDB1731AAE100D83211 /* RACTupleSequence.h */,
				D0307EDC1731AAE100D83211 /* RACTupleSequence.m */,
				D07CD7141731BA3900DE2394 /* RACUnarySequence.h */,
				D07CD7151731BA3900DE2394 /* RACUnarySequence.m */,
			);
			name = Sequences;
			sourceTree = "<group>";
		};
/* End PBXGroup section */

/* Begin PBXHeadersBuildPhase section */
		88037F8015056328001A5B19 /* Headers */ = {
			isa = PBXHeadersBuildPhase;
			buildActionMask = 2147483647;
			files = (
				88037FB81505645C001A5B19 /* ReactiveCocoa.h in Headers */,
				88037FBB1505646C001A5B19 /* NSObject+RACPropertySubscribing.h in Headers */,
				88037FBC1505646C001A5B19 /* RACSignal.h in Headers */,
				88037FBE1505646C001A5B19 /* RACSubscriber.h in Headers */,
				88037FC11505646C001A5B19 /* RACCommand.h in Headers */,
				88037FC21505646C001A5B19 /* NSControl+RACCommandSupport.h in Headers */,
				880B9176150B09190008488E /* RACSubject.h in Headers */,
				88F440D3153DADEA0097B4C3 /* NSObject+RACAppKitBindings.h in Headers */,
				88D4AB3E1510F6C30011494F /* RACReplaySubject.h in Headers */,
				883A84DA1513964B006DB4C7 /* RACBehaviorSubject.h in Headers */,
				883A84DF1513B5EC006DB4C7 /* RACDisposable.h in Headers */,
				886F702A1551CF920045D68B /* RACGroupedSignal.h in Headers */,
				881B37CC152260BF0079220B /* RACUnit.h in Headers */,
				884476E4152367D100958F44 /* RACScopedDisposable.h in Headers */,
				88E2C6B4153C771C00C7493C /* RACScheduler.h in Headers */,
				88B76F8E153726B00053EAE2 /* RACTuple.h in Headers */,
				886CEAE2163DE942007632D1 /* NSObject+RACLifting.h in Headers */,
				D026A04D15F69FE70052F7FE /* metamacros.h in Headers */,
				D0D910CE15F915BD00AD2DDA /* RACSignal+Operations.h in Headers */,
				D0FA57E3162CFED200AC6F42 /* EXTKeyPathCoding.h in Headers */,
				D0E9676B1641EF9C00FCFF06 /* NSArray+RACSequenceAdditions.h in Headers */,
				D0E9676F1641EF9C00FCFF06 /* NSDictionary+RACSequenceAdditions.h in Headers */,
				D0E967731641EF9C00FCFF06 /* NSOrderedSet+RACSequenceAdditions.h in Headers */,
				D0E967771641EF9C00FCFF06 /* NSSet+RACSequenceAdditions.h in Headers */,
				D0E9677B1641EF9C00FCFF06 /* NSString+RACSequenceAdditions.h in Headers */,
				D0E9678B1641EF9C00FCFF06 /* RACSequence.h in Headers */,
				D0E967951641F07900FCFF06 /* EXTScope.h in Headers */,
				88A0B6D3165B2B77005DE8F3 /* RACSubscriptingAssignmentTrampoline.h in Headers */,
				D0D487011642550100DD7605 /* RACStream.h in Headers */,
				88C5A0241692460A0045EF05 /* RACMulticastConnection.h in Headers */,
				881E86A21669304800667F7B /* RACCompoundDisposable.h in Headers */,
				5F244771167E5EDE0062180C /* RACPropertySubject.h in Headers */,
				888439A31634E10D00DED0DB /* RACBlockTrampoline.h in Headers */,
				887ACDA7165878A8009190AD /* NSInvocation+RACTypeParsing.h in Headers */,
				881E87AC16695C5600667F7B /* RACQueueScheduler.h in Headers */,
				881E87B216695EDF00667F7B /* RACImmediateScheduler.h in Headers */,
				881E87C41669636000667F7B /* RACSubscriptionScheduler.h in Headers */,
				5F45A885168CFA3E00B58A2B /* RACObservablePropertySubject.h in Headers */,
				5F6FE84C169251E900A8D7A6 /* NSObject+RACObservablePropertySubject.h in Headers */,
				8857BB82152A27A9009804CC /* NSObject+RACKVOWrapper.h in Headers */,
				880D7A5A16F7B351004A3361 /* NSObject+RACSelectorSignal.h in Headers */,
				6E58405516F22D7500F588A6 /* NSObject+RACDeallocating.h in Headers */,
				5F6FE8531692568A00A8D7A6 /* RACBinding.h in Headers */,
				D005A259169A3B7D00A9D2DB /* RACBacktrace.h in Headers */,
				5F773DEA169B46670023069D /* NSEnumerator+RACSequenceAdditions.h in Headers */,
				D077A16D169B740200057BB1 /* RACEvent.h in Headers */,
				8837EA1616A5A33300FC3CDF /* RACKVOTrampoline.h in Headers */,
				D0A0B01516EAA3D100C47593 /* NSText+RACSignalSupport.h in Headers */,
				D0A0B03B16EAA9AC00C47593 /* NSControl+RACTextSignalSupport.h in Headers */,
			);
			runOnlyForDeploymentPostprocessing = 0;
		};
		88F440A9153DAC820097B4C3 /* Headers */ = {
			isa = PBXHeadersBuildPhase;
			buildActionMask = 2147483647;
			files = (
				880D7A5B16F7B351004A3361 /* NSObject+RACSelectorSignal.h in Headers */,
				5F244772167E5EDE0062180C /* RACPropertySubject.h in Headers */,
				5F45A886168CFA3E00B58A2B /* RACObservablePropertySubject.h in Headers */,
				5F6FE8541692568A00A8D7A6 /* RACBinding.h in Headers */,
				D08FF264169A32D100743C6D /* ReactiveCocoa.h in Headers */,
				D08FF265169A32DC00743C6D /* RACSubscriber.h in Headers */,
				D08FF267169A330000743C6D /* RACUnit.h in Headers */,
				D08FF268169A330000743C6D /* RACTuple.h in Headers */,
				D08FF269169A330000743C6D /* RACBacktrace.h in Headers */,
				D08FF26A169A330000743C6D /* RACSubscriptingAssignmentTrampoline.h in Headers */,
				D08FF26C169A331A00743C6D /* RACStream.h in Headers */,
				D08FF26D169A331A00743C6D /* RACSignal.h in Headers */,
				D08FF26E169A331A00743C6D /* RACSignal+Operations.h in Headers */,
				D08FF26F169A331A00743C6D /* RACMulticastConnection.h in Headers */,
				D08FF270169A331A00743C6D /* RACGroupedSignal.h in Headers */,
				D08FF271169A331A00743C6D /* RACSubject.h in Headers */,
				D08FF272169A331A00743C6D /* RACReplaySubject.h in Headers */,
				D08FF273169A331A00743C6D /* RACBehaviorSubject.h in Headers */,
				D08FF274169A331A00743C6D /* RACDisposable.h in Headers */,
				D08FF275169A331A00743C6D /* RACScopedDisposable.h in Headers */,
				D08FF276169A331A00743C6D /* RACCompoundDisposable.h in Headers */,
				D08FF277169A331B00743C6D /* RACCommand.h in Headers */,
				D08FF278169A331B00743C6D /* RACSequence.h in Headers */,
				D08FF27A169A331B00743C6D /* RACEagerSequence.h in Headers */,
				D08FF27B169A331B00743C6D /* RACDynamicSequence.h in Headers */,
				D08FF27C169A331B00743C6D /* RACEmptySequence.h in Headers */,
				D08FF27D169A331B00743C6D /* RACStringSequence.h in Headers */,
				D08FF27E169A331B00743C6D /* RACSignalSequence.h in Headers */,
				D08FF27F169A331B00743C6D /* RACScheduler.h in Headers */,
				D08FF26B169A330000743C6D /* NSObject+RACLifting.h in Headers */,
				D08FF280169A333400743C6D /* NSArray+RACSequenceAdditions.h in Headers */,
				D08FF281169A333400743C6D /* NSDictionary+RACSequenceAdditions.h in Headers */,
				D08FF282169A333400743C6D /* NSOrderedSet+RACSequenceAdditions.h in Headers */,
				D08FF283169A333400743C6D /* NSSet+RACSequenceAdditions.h in Headers */,
				D08FF284169A333400743C6D /* NSString+RACSequenceAdditions.h in Headers */,
				D08FF285169A333400743C6D /* UIControl+RACSignalSupport.h in Headers */,
				D08FF286169A333400743C6D /* UITextField+RACSignalSupport.h in Headers */,
				D08FF287169A333400743C6D /* UITextView+RACSignalSupport.h in Headers */,
				D08FF289169A333400743C6D /* NSObject+RACPropertySubscribing.h in Headers */,
				D08FF28C169A337000743C6D /* EXTKeyPathCoding.h in Headers */,
				D08FF28E169A337000743C6D /* EXTScope.h in Headers */,
				D08FF28F169A337000743C6D /* metamacros.h in Headers */,
				5F773DEB169B46670023069D /* NSEnumerator+RACSequenceAdditions.h in Headers */,
				D077A16E169B740200057BB1 /* RACEvent.h in Headers */,
				D099E819169E05D00000A975 /* NSObject+RACObservablePropertySubject.h in Headers */,
				6EA0C08216F4AEC1006EBEB2 /* NSObject+RACDeallocating.h in Headers */,
				27A887D21703DDEB00040001 /* UIBarButtonItem+RACCommandSupport.h in Headers */,
				D0307EE71731AAF800D83211 /* RACArraySequence.h in Headers */,
				1EC06B17173CB04000365258 /* UIGestureRecognizer+RACSignalSupport.h in Headers */,
			);
			runOnlyForDeploymentPostprocessing = 0;
		};
/* End PBXHeadersBuildPhase section */

/* Begin PBXNativeTarget section */
		5FAF5222174D4C2000CAC810 /* ReactiveCocoaTests-iOS */ = {
			isa = PBXNativeTarget;
			buildConfigurationList = 5FAF523D174D4C2000CAC810 /* Build configuration list for PBXNativeTarget "ReactiveCocoaTests-iOS" */;
			buildPhases = (
				5FAF521E174D4C2000CAC810 /* Sources */,
				5FAF521F174D4C2000CAC810 /* Frameworks */,
				5FAF5220174D4C2000CAC810 /* Resources */,
				5FAF5221174D4C2000CAC810 /* ShellScript */,
			);
			buildRules = (
			);
			dependencies = (
				D0ED9DBE1750180B003859A6 /* PBXTargetDependency */,
				D0ED9DC01750180B003859A6 /* PBXTargetDependency */,
				D0ED9DB617501806003859A6 /* PBXTargetDependency */,
			);
			name = "ReactiveCocoaTests-iOS";
			productName = "ReactiveCocoaTests-iOS";
			productReference = 5FAF5223174D4C2000CAC810 /* ReactiveCocoaTests-iOS.octest */;
			productType = "com.apple.product-type.bundle";
		};
		88037F8215056328001A5B19 /* ReactiveCocoa */ = {
			isa = PBXNativeTarget;
			buildConfigurationList = 88037F8F15056328001A5B19 /* Build configuration list for PBXNativeTarget "ReactiveCocoa" */;
			buildPhases = (
				88037F7E15056328001A5B19 /* Sources */,
				88037F7F15056328001A5B19 /* Frameworks */,
				88037F8015056328001A5B19 /* Headers */,
				88037F8115056328001A5B19 /* Resources */,
			);
			buildRules = (
			);
			dependencies = (
			);
			name = ReactiveCocoa;
			productName = ReactiveCocoa;
			productReference = 88037F8315056328001A5B19 /* ReactiveCocoa.framework */;
			productType = "com.apple.product-type.framework";
		};
		88CDF7DB15000FCF00163A9F /* ReactiveCocoaTests */ = {
			isa = PBXNativeTarget;
			buildConfigurationList = 88CDF7F015000FCF00163A9F /* Build configuration list for PBXNativeTarget "ReactiveCocoaTests" */;
			buildPhases = (
				88CDF7D715000FCF00163A9F /* Sources */,
				88CDF7D815000FCF00163A9F /* Frameworks */,
				88CDF7D915000FCF00163A9F /* Resources */,
				8820937F1501C94E00796685 /* Copy Frameworks */,
				88CDF7DA15000FCF00163A9F /* ShellScript */,
			);
			buildRules = (
			);
			dependencies = (
				8803807015056B1B001A5B19 /* PBXTargetDependency */,
				8803806E15056B15001A5B19 /* PBXTargetDependency */,
				88037FDB150564E9001A5B19 /* PBXTargetDependency */,
			);
			name = ReactiveCocoaTests;
			productName = GHObservableTests;
			productReference = 88CDF7DC15000FCF00163A9F /* ReactiveCocoaTests.octest */;
			productType = "com.apple.product-type.bundle";
		};
		88F440AA153DAC820097B4C3 /* ReactiveCocoa-iOS */ = {
			isa = PBXNativeTarget;
			buildConfigurationList = 88F440B3153DAC820097B4C3 /* Build configuration list for PBXNativeTarget "ReactiveCocoa-iOS" */;
			buildPhases = (
				88F440A7153DAC820097B4C3 /* Sources */,
				88F440A8153DAC820097B4C3 /* Frameworks */,
				88F440A9153DAC820097B4C3 /* Headers */,
			);
			buildRules = (
			);
			dependencies = (
			);
			name = "ReactiveCocoa-iOS";
			productName = ReactiveCocoaLib;
			productReference = 88F440AB153DAC820097B4C3 /* libReactiveCocoa-iOS.a */;
			productType = "com.apple.product-type.library.static";
		};
/* End PBXNativeTarget section */

/* Begin PBXProject section */
		88CDF7B215000FCE00163A9F /* Project object */ = {
			isa = PBXProject;
			attributes = {
				CLASSPREFIX = RAC;
				LastUpgradeCheck = 0450;
				ORGANIZATIONNAME = "GitHub, Inc.";
			};
			buildConfigurationList = 88CDF7B515000FCE00163A9F /* Build configuration list for PBXProject "ReactiveCocoa" */;
			compatibilityVersion = "Xcode 3.2";
			developmentRegion = English;
			hasScannedForEncodings = 0;
			knownRegions = (
				en,
			);
			mainGroup = 88CDF7B015000FCE00163A9F;
			productRefGroup = 88CDF7BC15000FCE00163A9F /* Products */;
			projectDirPath = "";
			projectReferences = (
				{
					ProductGroup = 8803804915056ACA001A5B19 /* Products */;
					ProjectRef = 8803804815056ACA001A5B19 /* Expecta.xcodeproj */;
				},
				{
					ProductGroup = 8803805C15056AD7001A5B19 /* Products */;
					ProjectRef = 8803805B15056AD7001A5B19 /* Specta.xcodeproj */;
				},
			);
			projectRoot = "";
			targets = (
				88037F8215056328001A5B19 /* ReactiveCocoa */,
				88F440AA153DAC820097B4C3 /* ReactiveCocoa-iOS */,
				88CDF7DB15000FCF00163A9F /* ReactiveCocoaTests */,
				5FAF5222174D4C2000CAC810 /* ReactiveCocoaTests-iOS */,
			);
		};
/* End PBXProject section */

/* Begin PBXReferenceProxy section */
		8803805315056ACB001A5B19 /* libExpecta.a */ = {
			isa = PBXReferenceProxy;
			fileType = archive.ar;
			path = libExpecta.a;
			remoteRef = 8803805215056ACB001A5B19 /* PBXContainerItemProxy */;
			sourceTree = BUILT_PRODUCTS_DIR;
		};
		8803805515056ACB001A5B19 /* libExpecta-iOS.a */ = {
			isa = PBXReferenceProxy;
			fileType = archive.ar;
			path = "libExpecta-iOS.a";
			remoteRef = 8803805415056ACB001A5B19 /* PBXContainerItemProxy */;
			sourceTree = BUILT_PRODUCTS_DIR;
		};
		8803805715056ACB001A5B19 /* ExpectaTests.octest */ = {
			isa = PBXReferenceProxy;
			fileType = wrapper.cfbundle;
			path = ExpectaTests.octest;
			remoteRef = 8803805615056ACB001A5B19 /* PBXContainerItemProxy */;
			sourceTree = BUILT_PRODUCTS_DIR;
		};
		8803805915056ACB001A5B19 /* Expecta-iOSTests.octest */ = {
			isa = PBXReferenceProxy;
			fileType = wrapper.cfbundle;
			path = "Expecta-iOSTests.octest";
			remoteRef = 8803805815056ACB001A5B19 /* PBXContainerItemProxy */;
			sourceTree = BUILT_PRODUCTS_DIR;
		};
		8803806615056AD7001A5B19 /* libSpecta.a */ = {
			isa = PBXReferenceProxy;
			fileType = archive.ar;
			path = libSpecta.a;
			remoteRef = 8803806515056AD7001A5B19 /* PBXContainerItemProxy */;
			sourceTree = BUILT_PRODUCTS_DIR;
		};
		8803806815056AD7001A5B19 /* libSpecta-iOS.a */ = {
			isa = PBXReferenceProxy;
			fileType = archive.ar;
			path = "libSpecta-iOS.a";
			remoteRef = 8803806715056AD7001A5B19 /* PBXContainerItemProxy */;
			sourceTree = BUILT_PRODUCTS_DIR;
		};
		8803806A15056AD7001A5B19 /* SpectaTests.octest */ = {
			isa = PBXReferenceProxy;
			fileType = wrapper.cfbundle;
			path = SpectaTests.octest;
			remoteRef = 8803806915056AD7001A5B19 /* PBXContainerItemProxy */;
			sourceTree = BUILT_PRODUCTS_DIR;
		};
		8803806C15056AD7001A5B19 /* Specta-iOSTests.octest */ = {
			isa = PBXReferenceProxy;
			fileType = wrapper.cfbundle;
			path = "Specta-iOSTests.octest";
			remoteRef = 8803806B15056AD7001A5B19 /* PBXContainerItemProxy */;
			sourceTree = BUILT_PRODUCTS_DIR;
		};
/* End PBXReferenceProxy section */

/* Begin PBXResourcesBuildPhase section */
		5FAF5220174D4C2000CAC810 /* Resources */ = {
			isa = PBXResourcesBuildPhase;
			buildActionMask = 2147483647;
			files = (
			);
			runOnlyForDeploymentPostprocessing = 0;
		};
		88037F8115056328001A5B19 /* Resources */ = {
			isa = PBXResourcesBuildPhase;
			buildActionMask = 2147483647;
			files = (
			);
			runOnlyForDeploymentPostprocessing = 0;
		};
		88CDF7D915000FCF00163A9F /* Resources */ = {
			isa = PBXResourcesBuildPhase;
			buildActionMask = 2147483647;
			files = (
				88CDF7E715000FCF00163A9F /* InfoPlist.strings in Resources */,
			);
			runOnlyForDeploymentPostprocessing = 0;
		};
/* End PBXResourcesBuildPhase section */

/* Begin PBXShellScriptBuildPhase section */
		5FAF5221174D4C2000CAC810 /* ShellScript */ = {
			isa = PBXShellScriptBuildPhase;
			buildActionMask = 2147483647;
			files = (
			);
			inputPaths = (
			);
			outputPaths = (
			);
			runOnlyForDeploymentPostprocessing = 0;
			shellPath = /bin/sh;
			shellScript = "# Run the unit tests in this test bundle.\n\"${SYSTEM_DEVELOPER_DIR}/Tools/RunUnitTests\"\n";
		};
		88CDF7DA15000FCF00163A9F /* ShellScript */ = {
			isa = PBXShellScriptBuildPhase;
			buildActionMask = 2147483647;
			files = (
			);
			inputPaths = (
			);
			outputPaths = (
			);
			runOnlyForDeploymentPostprocessing = 0;
			shellPath = /bin/sh;
			shellScript = "# Run the unit tests in this test bundle.\n\"${SYSTEM_DEVELOPER_DIR}/Tools/RunUnitTests\"\n";
		};
/* End PBXShellScriptBuildPhase section */

/* Begin PBXSourcesBuildPhase section */
		5FAF521E174D4C2000CAC810 /* Sources */ = {
			isa = PBXSourcesBuildPhase;
			buildActionMask = 2147483647;
			files = (
				5FAF523E174D4D3200CAC810 /* NSEnumeratorRACSequenceAdditionsSpec.m in Sources */,
				5FAF523F174D4D3600CAC810 /* NSNotificationCenterRACSupportSpec.m in Sources */,
				5FAF5240174D4D5600CAC810 /* NSObjectRACDeallocatingSpec.m in Sources */,
				5FAF5241174D4D5600CAC810 /* NSObjectRACLiftingSpec.m in Sources */,
				5FAF5242174D4D5600CAC810 /* NSObjectRACPropertySubscribingExamples.m in Sources */,
				5FAF5243174D4D5600CAC810 /* NSObjectRACPropertySubscribingSpec.m in Sources */,
				5FAF5244174D4D5600CAC810 /* NSStringRACKeyPathUtilitiesSpec.m in Sources */,
				5FAF5246174D4D5600CAC810 /* RACBacktraceSpec.m in Sources */,
				5FAF5247174D4D5600CAC810 /* RACBlockTrampolineSpec.m in Sources */,
				5FAF5248174D4D5600CAC810 /* RACCommandSpec.m in Sources */,
				5FAF5249174D4D5600CAC810 /* RACCompoundDisposableSpec.m in Sources */,
				5FAF524A174D4D5600CAC810 /* RACEventSpec.m in Sources */,
				5FAF524B174D4D5600CAC810 /* RACKVOWrapperSpec.m in Sources */,
				5FAF524C174D4D5600CAC810 /* RACMulticastConnectionSpec.m in Sources */,
				5FAF524D174D4D5600CAC810 /* RACObservablePropertySubjectSpec.m in Sources */,
				5FAF524E174D4D5600CAC810 /* RACPropertySignalExamples.m in Sources */,
				5FAF524F174D4D5600CAC810 /* RACPropertySubjectExamples.m in Sources */,
				5FAF5250174D4D5600CAC810 /* RACPropertySubjectSpec.m in Sources */,
				5FAF5251174D4D5600CAC810 /* RACSchedulerSpec.m in Sources */,
				5FAF5252174D4D5600CAC810 /* RACSequenceAdditionsSpec.m in Sources */,
				5FAF5253174D4D5600CAC810 /* RACSequenceExamples.m in Sources */,
				5FAF5254174D4D5600CAC810 /* RACSequenceSpec.m in Sources */,
				5FAF5255174D4D5600CAC810 /* RACSignalSpec.m in Sources */,
				5FAF5256174D4D5600CAC810 /* RACStreamExamples.m in Sources */,
				5FAF5257174D4D5600CAC810 /* RACSubjectSpec.m in Sources */,
				5FAF5258174D4D5600CAC810 /* RACSubscriberExamples.m in Sources */,
				5FAF5259174D4D5600CAC810 /* RACSubscriberSpec.m in Sources */,
				5FAF525A174D4D5600CAC810 /* RACSubscriptingAssignmentTrampolineSpec.m in Sources */,
				5FAF525B174D4D5600CAC810 /* RACTestObject.m in Sources */,
				5FAF525C174D4D5600CAC810 /* RACTupleSpec.m in Sources */,
				5FAF525D174D4D5600CAC810 /* NSObjectRACSelectorSignal.m in Sources */,
				5FAF525E174D4D5600CAC810 /* RACSubclassObject.m in Sources */,
				5FAF5262174D4D8F00CAC810 /* UIBarButtonItemRACSupportSpec.m in Sources */,
				5FAF526B174D574700CAC810 /* NSData+RACSupport.m in Sources */,
				5FAF526C174D574700CAC810 /* NSFileHandle+RACSupport.m in Sources */,
				5FAF526D174D574700CAC810 /* NSNotificationCenter+RACSupport.m in Sources */,
				5FAF526E174D574700CAC810 /* NSString+RACSupport.m in Sources */,
<<<<<<< HEAD
				5FD7DCFC17647960008710B4 /* NSObjectRACObservablePropertyObservingSpec.m in Sources */,
=======
				D0A0E227176A84DB007273ED /* RACDisposableSpec.m in Sources */,
>>>>>>> 2004f9cd
			);
			runOnlyForDeploymentPostprocessing = 0;
		};
		88037F7E15056328001A5B19 /* Sources */ = {
			isa = PBXSourcesBuildPhase;
			buildActionMask = 2147483647;
			files = (
				88A0B6D2165B2B09005DE8F3 /* RACBlockTrampoline.m in Sources */,
				88037FC71505647E001A5B19 /* NSObject+RACKVOWrapper.m in Sources */,
				88037FC91505648C001A5B19 /* RACSubscriber.m in Sources */,
				88037FCC1505648C001A5B19 /* RACCommand.m in Sources */,
				88037FCD1505648C001A5B19 /* NSControl+RACCommandSupport.m in Sources */,
				88DA309815071CBA00C19D0F /* RACValueTransformer.m in Sources */,
				880B9177150B09190008488E /* RACSubject.m in Sources */,
				88D4AB3F1510F6C30011494F /* RACReplaySubject.m in Sources */,
				88977C3E1512914A00A09EC5 /* RACSignal.m in Sources */,
				883A84DB1513964B006DB4C7 /* RACBehaviorSubject.m in Sources */,
				883A84E01513B5EC006DB4C7 /* RACDisposable.m in Sources */,
				886678711518DCD800DE77EC /* NSObject+RACPropertySubscribing.m in Sources */,
				881B37CD152260BF0079220B /* RACUnit.m in Sources */,
				884476E5152367D100958F44 /* RACScopedDisposable.m in Sources */,
				88B76F8F153726B00053EAE2 /* RACTuple.m in Sources */,
				88E2C6B5153C771C00C7493C /* RACScheduler.m in Sources */,
				88F440D4153DADEA0097B4C3 /* NSObject+RACAppKitBindings.m in Sources */,
				886F702B1551CF920045D68B /* RACGroupedSignal.m in Sources */,
				A1FCC374156754A7008C9686 /* RACObjCRuntime.m in Sources */,
				D0DFBCCE15DD6D40009DADB3 /* RACBacktrace.m in Sources */,
				D0D910D015F915BD00AD2DDA /* RACSignal+Operations.m in Sources */,
				88FC735716114F9C00F8A774 /* RACSubscriptingAssignmentTrampoline.m in Sources */,
				886CEAE4163DE942007632D1 /* NSObject+RACLifting.m in Sources */,
				887ACDA9165878A8009190AD /* NSInvocation+RACTypeParsing.m in Sources */,
				D0E9676D1641EF9C00FCFF06 /* NSArray+RACSequenceAdditions.m in Sources */,
				D0E967711641EF9C00FCFF06 /* NSDictionary+RACSequenceAdditions.m in Sources */,
				D0E967751641EF9C00FCFF06 /* NSOrderedSet+RACSequenceAdditions.m in Sources */,
				D0E967791641EF9C00FCFF06 /* NSSet+RACSequenceAdditions.m in Sources */,
				D0E9677D1641EF9C00FCFF06 /* NSString+RACSequenceAdditions.m in Sources */,
				D0E967811641EF9C00FCFF06 /* RACArraySequence.m in Sources */,
				D0E967851641EF9C00FCFF06 /* RACDynamicSequence.m in Sources */,
				D0E967891641EF9C00FCFF06 /* RACEmptySequence.m in Sources */,
				D0E9678D1641EF9C00FCFF06 /* RACSequence.m in Sources */,
				D0E967911641EF9C00FCFF06 /* RACStringSequence.m in Sources */,
				D0E967971641F07900FCFF06 /* EXTScope.m in Sources */,
				D0D487031642550100DD7605 /* RACStream.m in Sources */,
				D0EE284D164D906B006954A4 /* RACSignalSequence.m in Sources */,
				881E86A41669304800667F7B /* RACCompoundDisposable.m in Sources */,
				881E87AE16695C5600667F7B /* RACQueueScheduler.m in Sources */,
				881E87B416695EDF00667F7B /* RACImmediateScheduler.m in Sources */,
				881E87C61669636000667F7B /* RACSubscriptionScheduler.m in Sources */,
				5F244773167E5EDE0062180C /* RACPropertySubject.m in Sources */,
				5F45A887168CFA3E00B58A2B /* RACObservablePropertySubject.m in Sources */,
				5F6FE84F1692524B00A8D7A6 /* NSObject+RACObservablePropertySubject.m in Sources */,
				5F6FE8551692568A00A8D7A6 /* RACBinding.m in Sources */,
				88C5A026169246140045EF05 /* RACMulticastConnection.m in Sources */,
				5F9743F91694A2460024EB82 /* RACEagerSequence.m in Sources */,
				5F773DEC169B46670023069D /* NSEnumerator+RACSequenceAdditions.m in Sources */,
				D077A16F169B740200057BB1 /* RACEvent.m in Sources */,
				8837EA1816A5A33300FC3CDF /* RACKVOTrampoline.m in Sources */,
				D0A0B01616EAA3D100C47593 /* NSText+RACSignalSupport.m in Sources */,
				D0A0B03C16EAA9AC00C47593 /* NSControl+RACTextSignalSupport.m in Sources */,
				6E58405616F22D7500F588A6 /* NSObject+RACDeallocating.m in Sources */,
				880D7A5C16F7B351004A3361 /* NSObject+RACSelectorSignal.m in Sources */,
				D0307EDF1731AAE100D83211 /* RACTupleSequence.m in Sources */,
				D07CD7181731BA3900DE2394 /* RACUnarySequence.m in Sources */,
				5FDC35051736F54700792E52 /* NSString+RACKeyPathUtilities.m in Sources */,
				D0D243BD1741FA13004359C6 /* NSObject+RACDescription.m in Sources */,
<<<<<<< HEAD
				5FD7DCF117636C59008710B4 /* NSObject+RACObservablePropertyObserving.m in Sources */,
=======
				D0A0E230176A8CD6007273ED /* RACPassthroughSubscriber.m in Sources */,
>>>>>>> 2004f9cd
			);
			runOnlyForDeploymentPostprocessing = 0;
		};
		88CDF7D715000FCF00163A9F /* Sources */ = {
			isa = PBXSourcesBuildPhase;
			buildActionMask = 2147483647;
			files = (
				8820937C1501C8A600796685 /* RACSignalSpec.m in Sources */,
				889D0A8015974B2A00F833E3 /* RACSubjectSpec.m in Sources */,
				D041376915D2281C004BBF80 /* RACKVOWrapperSpec.m in Sources */,
				882CCA1E15F1564D00937D6E /* RACCommandSpec.m in Sources */,
				884848B615F658B800B11BD0 /* NSControlRACSupportSpec.m in Sources */,
				88442A341608A9AD00636B49 /* RACTestObject.m in Sources */,
				88FC735B16114FFB00F8A774 /* RACSubscriptingAssignmentTrampolineSpec.m in Sources */,
				8851A38B16161D500050D47F /* NSObjectRACPropertySubscribingSpec.m in Sources */,
				D0D487061642651400DD7605 /* RACSequenceSpec.m in Sources */,
				D0487AB3164314430085D890 /* RACStreamExamples.m in Sources */,
				D0C70F90164337A2007027B4 /* RACSequenceAdditionsSpec.m in Sources */,
				D0C70F93164337E3007027B4 /* RACSequenceExamples.m in Sources */,
				886CEACD163DE669007632D1 /* RACBlockTrampolineSpec.m in Sources */,
				8801E7511644BDE200A155FE /* NSObjectRACLiftingSpec.m in Sources */,
				D05C5C9D16490C4300DE6D3E /* NSData+RACSupport.m in Sources */,
				D05C5C9E16490C4600DE6D3E /* NSFileHandle+RACSupport.m in Sources */,
				D05C5C9F16490C4900DE6D3E /* NSNotificationCenter+RACSupport.m in Sources */,
				D05C5CA016490C4D00DE6D3E /* NSString+RACSupport.m in Sources */,
				D05C5CA116490C5200DE6D3E /* NSTask+RACSupport.m in Sources */,
				D0C70EC616659333005AAD03 /* RACSubscriberExamples.m in Sources */,
				D0C70EC8166595AD005AAD03 /* RACSubscriberSpec.m in Sources */,
				8803C011166732BA00C36839 /* RACSchedulerSpec.m in Sources */,
				881E86BA1669350B00667F7B /* RACCompoundDisposableSpec.m in Sources */,
				D0700F4C1672994D00D7CD30 /* NSNotificationCenterRACSupportSpec.m in Sources */,
				5F2447AD167E87C50062180C /* RACObservablePropertySubjectSpec.m in Sources */,
				D02221621678910900DBD031 /* RACTupleSpec.m in Sources */,
				5F7EFECF168FBC4B0037E500 /* RACPropertySubjectExamples.m in Sources */,
				5F7EFED0168FBC4B0037E500 /* RACPropertySubjectSpec.m in Sources */,
				D0870C6F16884A0600D0E11D /* RACBacktraceSpec.m in Sources */,
				88C5A02916924BFC0045EF05 /* RACMulticastConnectionSpec.m in Sources */,
				D0EDE76716968AB10072A780 /* RACPropertySignalExamples.m in Sources */,
				5F773DF0169B48830023069D /* NSEnumeratorRACSequenceAdditionsSpec.m in Sources */,
				D077A172169B79A900057BB1 /* RACEventSpec.m in Sources */,
				D0A0B01816EAA5CC00C47593 /* NSTextRACSupportSpec.m in Sources */,
				6E58405F16F3414200F588A6 /* NSObjectRACDeallocatingSpec.m in Sources */,
				1E893381171647A5009071B0 /* NSObjectRACPropertySubscribingExamples.m in Sources */,
				880D7A6616F7BB1A004A3361 /* NSObjectRACSelectorSignal.m in Sources */,
				880D7A6916F7BCC7004A3361 /* RACSubclassObject.m in Sources */,
				5FDC350F1736F81900792E52 /* NSStringRACKeyPathUtilitiesSpec.m in Sources */,
<<<<<<< HEAD
				5FD7DCFB1764795F008710B4 /* NSObjectRACObservablePropertyObservingSpec.m in Sources */,
=======
				D0A0E226176A84DB007273ED /* RACDisposableSpec.m in Sources */,
>>>>>>> 2004f9cd
			);
			runOnlyForDeploymentPostprocessing = 0;
		};
		88F440A7153DAC820097B4C3 /* Sources */ = {
			isa = PBXSourcesBuildPhase;
			buildActionMask = 2147483647;
			files = (
				27A887D11703DC6800040001 /* UIBarButtonItem+RACCommandSupport.m in Sources */,
				8882D4601673B0450080E7CD /* RACBlockTrampoline.m in Sources */,
				88F440BA153DAD570097B4C3 /* RACCommand.m in Sources */,
				88F440B7153DAD320097B4C3 /* RACSwizzling.m in Sources */,
				88F440BC153DAD5A0097B4C3 /* RACSubscriber.m in Sources */,
				88F440BD153DAD5C0097B4C3 /* RACSignal.m in Sources */,
				88F440CF153DAD850097B4C3 /* NSObject+RACPropertySubscribing.m in Sources */,
				88F440CE153DAD830097B4C3 /* NSObject+RACKVOWrapper.m in Sources */,
				88F440C1153DAD640097B4C3 /* RACReplaySubject.m in Sources */,
				88F440C0153DAD630097B4C3 /* RACSubject.m in Sources */,
				88F440C6153DAD6E0097B4C3 /* RACScopedDisposable.m in Sources */,
				88F440C3153DAD690097B4C3 /* RACBehaviorSubject.m in Sources */,
				88F440C9153DAD740097B4C3 /* RACUnit.m in Sources */,
				88F440CB153DAD780097B4C3 /* RACScheduler.m in Sources */,
				88F440CA153DAD760097B4C3 /* RACTuple.m in Sources */,
				88F440C5153DAD6C0097B4C3 /* RACDisposable.m in Sources */,
				88F44263153DC2C70097B4C3 /* UIControl+RACSignalSupport.m in Sources */,
				886F702C1551CF9D0045D68B /* RACGroupedSignal.m in Sources */,
				88F44267153DCAC50097B4C3 /* UITextField+RACSignalSupport.m in Sources */,
				A1FCC27715666AA3008C9686 /* UITextView+RACSignalSupport.m in Sources */,
				A1FCC36E15673FA3008C9686 /* RACEventTrampoline.m in Sources */,
				A1FCC375156754A7008C9686 /* RACObjCRuntime.m in Sources */,
				A1FCC37B1567DED0008C9686 /* RACDelegateProxy.m in Sources */,
				8809D6F115B1F1EE007E32AA /* JRSwizzle.m in Sources */,
				D0DFBCCF15DD6D40009DADB3 /* RACBacktrace.m in Sources */,
				D0D910D115F915BD00AD2DDA /* RACSignal+Operations.m in Sources */,
				88FC735816114F9C00F8A774 /* RACSubscriptingAssignmentTrampoline.m in Sources */,
				886CEAE5163DE942007632D1 /* NSObject+RACLifting.m in Sources */,
				887ACDAA165878A8009190AD /* NSInvocation+RACTypeParsing.m in Sources */,
				D0E9676E1641EF9C00FCFF06 /* NSArray+RACSequenceAdditions.m in Sources */,
				D0E967721641EF9C00FCFF06 /* NSDictionary+RACSequenceAdditions.m in Sources */,
				D0E967761641EF9C00FCFF06 /* NSOrderedSet+RACSequenceAdditions.m in Sources */,
				D0E9677A1641EF9C00FCFF06 /* NSSet+RACSequenceAdditions.m in Sources */,
				D0E9677E1641EF9C00FCFF06 /* NSString+RACSequenceAdditions.m in Sources */,
				D0E967821641EF9C00FCFF06 /* RACArraySequence.m in Sources */,
				D0E967861641EF9C00FCFF06 /* RACDynamicSequence.m in Sources */,
				D0E9678A1641EF9C00FCFF06 /* RACEmptySequence.m in Sources */,
				D0E9678E1641EF9C00FCFF06 /* RACSequence.m in Sources */,
				D0E967921641EF9C00FCFF06 /* RACStringSequence.m in Sources */,
				D0E967981641F07900FCFF06 /* EXTScope.m in Sources */,
				D0D487041642550100DD7605 /* RACStream.m in Sources */,
				D0EE284E164D906B006954A4 /* RACSignalSequence.m in Sources */,
				881E86A51669304800667F7B /* RACCompoundDisposable.m in Sources */,
				881E87AF16695C5600667F7B /* RACQueueScheduler.m in Sources */,
				881E87B516695EDF00667F7B /* RACImmediateScheduler.m in Sources */,
				881E87C71669636000667F7B /* RACSubscriptionScheduler.m in Sources */,
				5F244774167E5EDE0062180C /* RACPropertySubject.m in Sources */,
				5F45A888168CFA3E00B58A2B /* RACObservablePropertySubject.m in Sources */,
				5F6FE8501692524B00A8D7A6 /* NSObject+RACObservablePropertySubject.m in Sources */,
				5F6FE8561692568A00A8D7A6 /* RACBinding.m in Sources */,
				88C5A027169246140045EF05 /* RACMulticastConnection.m in Sources */,
				5F9743FA1694A2460024EB82 /* RACEagerSequence.m in Sources */,
				5F773DED169B46670023069D /* NSEnumerator+RACSequenceAdditions.m in Sources */,
				D077A170169B740200057BB1 /* RACEvent.m in Sources */,
				8837EA1916A5A33300FC3CDF /* RACKVOTrampoline.m in Sources */,
				6E58405D16F22F7800F588A6 /* NSObject+RACDeallocating.m in Sources */,
				880D7A5D16F7B351004A3361 /* NSObject+RACSelectorSignal.m in Sources */,
				D0307EE01731AAE100D83211 /* RACTupleSequence.m in Sources */,
				D07CD7191731BA3900DE2394 /* RACUnarySequence.m in Sources */,
				1EC06B18173CB04000365258 /* UIGestureRecognizer+RACSignalSupport.m in Sources */,
				5FDC35061736F54700792E52 /* NSString+RACKeyPathUtilities.m in Sources */,
				D0D243BE1741FA13004359C6 /* NSObject+RACDescription.m in Sources */,
<<<<<<< HEAD
				5FD7DCF217636C59008710B4 /* NSObject+RACObservablePropertyObserving.m in Sources */,
=======
				D0A0E231176A8CD6007273ED /* RACPassthroughSubscriber.m in Sources */,
>>>>>>> 2004f9cd
			);
			runOnlyForDeploymentPostprocessing = 0;
		};
/* End PBXSourcesBuildPhase section */

/* Begin PBXTargetDependency section */
		88037FDB150564E9001A5B19 /* PBXTargetDependency */ = {
			isa = PBXTargetDependency;
			target = 88037F8215056328001A5B19 /* ReactiveCocoa */;
			targetProxy = 88037FDA150564E9001A5B19 /* PBXContainerItemProxy */;
		};
		8803806E15056B15001A5B19 /* PBXTargetDependency */ = {
			isa = PBXTargetDependency;
			name = Specta;
			targetProxy = 8803806D15056B15001A5B19 /* PBXContainerItemProxy */;
		};
		8803807015056B1B001A5B19 /* PBXTargetDependency */ = {
			isa = PBXTargetDependency;
			name = Expecta;
			targetProxy = 8803806F15056B1B001A5B19 /* PBXContainerItemProxy */;
		};
		D0ED9DB617501806003859A6 /* PBXTargetDependency */ = {
			isa = PBXTargetDependency;
			target = 88F440AA153DAC820097B4C3 /* ReactiveCocoa-iOS */;
			targetProxy = D0ED9DB517501806003859A6 /* PBXContainerItemProxy */;
		};
		D0ED9DBE1750180B003859A6 /* PBXTargetDependency */ = {
			isa = PBXTargetDependency;
			name = "Specta-iOS";
			targetProxy = D0ED9DBD1750180B003859A6 /* PBXContainerItemProxy */;
		};
		D0ED9DC01750180B003859A6 /* PBXTargetDependency */ = {
			isa = PBXTargetDependency;
			name = "Expecta-iOS";
			targetProxy = D0ED9DBF1750180B003859A6 /* PBXContainerItemProxy */;
		};
/* End PBXTargetDependency section */

/* Begin PBXVariantGroup section */
		88CDF7C815000FCE00163A9F /* InfoPlist.strings */ = {
			isa = PBXVariantGroup;
			children = (
				88CDF7C915000FCE00163A9F /* en */,
			);
			name = InfoPlist.strings;
			sourceTree = "<group>";
		};
		88CDF7E515000FCF00163A9F /* InfoPlist.strings */ = {
			isa = PBXVariantGroup;
			children = (
				88CDF7E615000FCF00163A9F /* en */,
			);
			name = InfoPlist.strings;
			sourceTree = "<group>";
		};
/* End PBXVariantGroup section */

/* Begin XCBuildConfiguration section */
		5FAF5233174D4C2000CAC810 /* Debug */ = {
			isa = XCBuildConfiguration;
			baseConfigurationReference = D095BDC715CB2E4B00E9BB13 /* iOS-Application.xcconfig */;
			buildSettings = {
				FRAMEWORK_SEARCH_PATHS = (
					"\"$(SDKROOT)/Developer/Library/Frameworks\"",
					"\"$(DEVELOPER_LIBRARY_DIR)/Frameworks\"",
				);
				GCC_PREFIX_HEADER = "ReactiveCocoaTests/ReactiveCocoaTests-Prefix.pch";
				HEADER_SEARCH_PATHS = (
					"\"$(PROJECT_DIR)/../external/specta/src\"",
					"\"$(PROJECT_DIR)/../external/expecta/src\"/**",
					"$(inherited)",
				);
				INFOPLIST_FILE = "ReactiveCocoaTests/ReactiveCocoaTests-Info.plist";
				OTHER_LDFLAGS = "-ObjC";
				PRODUCT_NAME = "$(TARGET_NAME)";
				SDKROOT = iphoneos;
				WRAPPER_EXTENSION = octest;
			};
			name = Debug;
		};
		5FAF5234174D4C2000CAC810 /* Test */ = {
			isa = XCBuildConfiguration;
			baseConfigurationReference = D095BDC715CB2E4B00E9BB13 /* iOS-Application.xcconfig */;
			buildSettings = {
				FRAMEWORK_SEARCH_PATHS = (
					"\"$(SDKROOT)/Developer/Library/Frameworks\"",
					"\"$(DEVELOPER_LIBRARY_DIR)/Frameworks\"",
				);
				GCC_PREFIX_HEADER = "ReactiveCocoaTests/ReactiveCocoaTests-Prefix.pch";
				HEADER_SEARCH_PATHS = (
					"\"$(PROJECT_DIR)/../external/specta/src\"",
					"\"$(PROJECT_DIR)/../external/expecta/src\"/**",
					"$(inherited)",
				);
				INFOPLIST_FILE = "ReactiveCocoaTests/ReactiveCocoaTests-Info.plist";
				OTHER_LDFLAGS = "-ObjC";
				PRODUCT_NAME = "$(TARGET_NAME)";
				SDKROOT = iphoneos;
				WRAPPER_EXTENSION = octest;
			};
			name = Test;
		};
		5FAF5235174D4C2000CAC810 /* Release */ = {
			isa = XCBuildConfiguration;
			baseConfigurationReference = D095BDC715CB2E4B00E9BB13 /* iOS-Application.xcconfig */;
			buildSettings = {
				FRAMEWORK_SEARCH_PATHS = (
					"\"$(SDKROOT)/Developer/Library/Frameworks\"",
					"\"$(DEVELOPER_LIBRARY_DIR)/Frameworks\"",
				);
				GCC_PREFIX_HEADER = "ReactiveCocoaTests/ReactiveCocoaTests-Prefix.pch";
				HEADER_SEARCH_PATHS = (
					"\"$(PROJECT_DIR)/../external/specta/src\"",
					"\"$(PROJECT_DIR)/../external/expecta/src\"/**",
					"$(inherited)",
				);
				INFOPLIST_FILE = "ReactiveCocoaTests/ReactiveCocoaTests-Info.plist";
				OTHER_LDFLAGS = "-ObjC";
				PRODUCT_NAME = "$(TARGET_NAME)";
				SDKROOT = iphoneos;
				WRAPPER_EXTENSION = octest;
			};
			name = Release;
		};
		5FAF5236174D4C2000CAC810 /* Profile */ = {
			isa = XCBuildConfiguration;
			baseConfigurationReference = D095BDC715CB2E4B00E9BB13 /* iOS-Application.xcconfig */;
			buildSettings = {
				FRAMEWORK_SEARCH_PATHS = (
					"\"$(SDKROOT)/Developer/Library/Frameworks\"",
					"\"$(DEVELOPER_LIBRARY_DIR)/Frameworks\"",
				);
				GCC_PREFIX_HEADER = "ReactiveCocoaTests/ReactiveCocoaTests-Prefix.pch";
				HEADER_SEARCH_PATHS = (
					"\"$(PROJECT_DIR)/../external/specta/src\"",
					"\"$(PROJECT_DIR)/../external/expecta/src\"/**",
					"$(inherited)",
				);
				INFOPLIST_FILE = "ReactiveCocoaTests/ReactiveCocoaTests-Info.plist";
				OTHER_LDFLAGS = "-ObjC";
				PRODUCT_NAME = "$(TARGET_NAME)";
				SDKROOT = iphoneos;
				WRAPPER_EXTENSION = octest;
			};
			name = Profile;
		};
		88037F9015056328001A5B19 /* Debug */ = {
			isa = XCBuildConfiguration;
			baseConfigurationReference = D095BDCE15CB2E4B00E9BB13 /* Mac-Framework.xcconfig */;
			buildSettings = {
				DYLIB_COMPATIBILITY_VERSION = 1;
				DYLIB_CURRENT_VERSION = 1;
				FRAMEWORK_VERSION = A;
				GCC_PREFIX_HEADER = "ReactiveCocoa/ReactiveCocoa-Prefix.pch";
				INFOPLIST_FILE = "ReactiveCocoa/ReactiveCocoa-Info.plist";
				PRODUCT_NAME = "$(TARGET_NAME)";
				WRAPPER_EXTENSION = framework;
			};
			name = Debug;
		};
		88037F9115056328001A5B19 /* Release */ = {
			isa = XCBuildConfiguration;
			baseConfigurationReference = D095BDCE15CB2E4B00E9BB13 /* Mac-Framework.xcconfig */;
			buildSettings = {
				DYLIB_COMPATIBILITY_VERSION = 1;
				DYLIB_CURRENT_VERSION = 1;
				FRAMEWORK_VERSION = A;
				GCC_PREFIX_HEADER = "ReactiveCocoa/ReactiveCocoa-Prefix.pch";
				INFOPLIST_FILE = "ReactiveCocoa/ReactiveCocoa-Info.plist";
				PRODUCT_NAME = "$(TARGET_NAME)";
				WRAPPER_EXTENSION = framework;
			};
			name = Release;
		};
		88997CAA1728912B00C569A6 /* Test */ = {
			isa = XCBuildConfiguration;
			baseConfigurationReference = 8857CEE11729C1F0003C7A12 /* Test.xcconfig */;
			buildSettings = {
				ARCHS = "$(ARCHS_STANDARD_64_BIT)";
				CLANG_WARN_IMPLICIT_SIGN_CONVERSION = YES;
				GCC_WARN_ABOUT_MISSING_NEWLINE = YES;
				GCC_WARN_STRICT_SELECTOR_MATCH = YES;
				GCC_WARN_UNDECLARED_SELECTOR = YES;
				IPHONEOS_DEPLOYMENT_TARGET = 5.0;
				MACOSX_DEPLOYMENT_TARGET = 10.7;
				SDKROOT = macosx;
				VALID_ARCHS = x86_64;
				WARNING_CFLAGS = (
					"-Werror",
					"-Wall",
				);
			};
			name = Test;
		};
		88997CAB1728912B00C569A6 /* Test */ = {
			isa = XCBuildConfiguration;
			baseConfigurationReference = D095BDCE15CB2E4B00E9BB13 /* Mac-Framework.xcconfig */;
			buildSettings = {
				DYLIB_COMPATIBILITY_VERSION = 1;
				DYLIB_CURRENT_VERSION = 1;
				FRAMEWORK_VERSION = A;
				GCC_PREFIX_HEADER = "ReactiveCocoa/ReactiveCocoa-Prefix.pch";
				INFOPLIST_FILE = "ReactiveCocoa/ReactiveCocoa-Info.plist";
				PRODUCT_NAME = "$(TARGET_NAME)";
				WRAPPER_EXTENSION = framework;
			};
			name = Test;
		};
		88997CAC1728912B00C569A6 /* Test */ = {
			isa = XCBuildConfiguration;
			baseConfigurationReference = D095BDC915CB2E4B00E9BB13 /* iOS-StaticLibrary.xcconfig */;
			buildSettings = {
				GCC_PREFIX_HEADER = "ReactiveCocoa/ReactiveCocoa-Prefix.pch";
				PRODUCT_NAME = "$(TARGET_NAME)";
				PUBLIC_HEADERS_FOLDER_PATH = include/ReactiveCocoa;
			};
			name = Test;
		};
		88997CAD1728912B00C569A6 /* Test */ = {
			isa = XCBuildConfiguration;
			baseConfigurationReference = D095BDCB15CB2E4B00E9BB13 /* Mac-Application.xcconfig */;
			buildSettings = {
				FRAMEWORK_SEARCH_PATHS = "$(DEVELOPER_LIBRARY_DIR)/Frameworks";
				GCC_PREFIX_HEADER = "ReactiveCocoaTests/ReactiveCocoaTests-Prefix.pch";
				HEADER_SEARCH_PATHS = (
					"\"$(PROJECT_DIR)/../external/specta/src\"",
					"\"$(PROJECT_DIR)/../external/expecta/src\"/**",
				);
				INFOPLIST_FILE = "ReactiveCocoaTests/ReactiveCocoaTests-Info.plist";
				OTHER_LDFLAGS = "-ObjC";
				PRODUCT_NAME = ReactiveCocoaTests;
				VALID_ARCHS = x86_64;
				WRAPPER_EXTENSION = octest;
			};
			name = Test;
		};
		88CDF7EB15000FCF00163A9F /* Debug */ = {
			isa = XCBuildConfiguration;
			baseConfigurationReference = D095BDC015CB2E4B00E9BB13 /* Debug.xcconfig */;
			buildSettings = {
				ARCHS = "$(ARCHS_STANDARD_64_BIT)";
				CLANG_WARN_IMPLICIT_SIGN_CONVERSION = YES;
				GCC_WARN_ABOUT_MISSING_NEWLINE = YES;
				GCC_WARN_STRICT_SELECTOR_MATCH = YES;
				GCC_WARN_UNDECLARED_SELECTOR = YES;
				IPHONEOS_DEPLOYMENT_TARGET = 5.0;
				MACOSX_DEPLOYMENT_TARGET = 10.7;
				SDKROOT = macosx;
				VALID_ARCHS = x86_64;
				WARNING_CFLAGS = (
					"-Werror",
					"-Wall",
				);
			};
			name = Debug;
		};
		88CDF7EC15000FCF00163A9F /* Release */ = {
			isa = XCBuildConfiguration;
			baseConfigurationReference = D095BDC215CB2E4B00E9BB13 /* Release.xcconfig */;
			buildSettings = {
				ARCHS = "$(ARCHS_STANDARD_64_BIT)";
				CLANG_WARN_IMPLICIT_SIGN_CONVERSION = YES;
				GCC_WARN_ABOUT_MISSING_NEWLINE = YES;
				GCC_WARN_STRICT_SELECTOR_MATCH = YES;
				GCC_WARN_UNDECLARED_SELECTOR = YES;
				IPHONEOS_DEPLOYMENT_TARGET = 5.0;
				MACOSX_DEPLOYMENT_TARGET = 10.7;
				SDKROOT = macosx;
				VALID_ARCHS = x86_64;
				WARNING_CFLAGS = (
					"-Werror",
					"-Wall",
				);
			};
			name = Release;
		};
		88CDF7F115000FCF00163A9F /* Debug */ = {
			isa = XCBuildConfiguration;
			baseConfigurationReference = D095BDCB15CB2E4B00E9BB13 /* Mac-Application.xcconfig */;
			buildSettings = {
				FRAMEWORK_SEARCH_PATHS = "$(DEVELOPER_LIBRARY_DIR)/Frameworks";
				GCC_PREFIX_HEADER = "ReactiveCocoaTests/ReactiveCocoaTests-Prefix.pch";
				HEADER_SEARCH_PATHS = (
					"\"$(PROJECT_DIR)/../external/specta/src\"",
					"\"$(PROJECT_DIR)/../external/expecta/src\"/**",
				);
				INFOPLIST_FILE = "ReactiveCocoaTests/ReactiveCocoaTests-Info.plist";
				OTHER_LDFLAGS = "-ObjC";
				PRODUCT_NAME = ReactiveCocoaTests;
				VALID_ARCHS = x86_64;
				WRAPPER_EXTENSION = octest;
			};
			name = Debug;
		};
		88CDF7F215000FCF00163A9F /* Release */ = {
			isa = XCBuildConfiguration;
			baseConfigurationReference = D095BDCB15CB2E4B00E9BB13 /* Mac-Application.xcconfig */;
			buildSettings = {
				FRAMEWORK_SEARCH_PATHS = "$(DEVELOPER_LIBRARY_DIR)/Frameworks";
				GCC_PREFIX_HEADER = "ReactiveCocoaTests/ReactiveCocoaTests-Prefix.pch";
				HEADER_SEARCH_PATHS = (
					"\"$(PROJECT_DIR)/../external/specta/src\"",
					"\"$(PROJECT_DIR)/../external/expecta/src\"/**",
				);
				INFOPLIST_FILE = "ReactiveCocoaTests/ReactiveCocoaTests-Info.plist";
				OTHER_LDFLAGS = "-ObjC";
				PRODUCT_NAME = ReactiveCocoaTests;
				VALID_ARCHS = x86_64;
				WRAPPER_EXTENSION = octest;
			};
			name = Release;
		};
		88F440B4153DAC820097B4C3 /* Debug */ = {
			isa = XCBuildConfiguration;
			baseConfigurationReference = D095BDC915CB2E4B00E9BB13 /* iOS-StaticLibrary.xcconfig */;
			buildSettings = {
				GCC_PREFIX_HEADER = "ReactiveCocoa/ReactiveCocoa-Prefix.pch";
				PRODUCT_NAME = "$(TARGET_NAME)";
				PUBLIC_HEADERS_FOLDER_PATH = include/ReactiveCocoa;
			};
			name = Debug;
		};
		88F440B5153DAC820097B4C3 /* Release */ = {
			isa = XCBuildConfiguration;
			baseConfigurationReference = D095BDC915CB2E4B00E9BB13 /* iOS-StaticLibrary.xcconfig */;
			buildSettings = {
				GCC_PREFIX_HEADER = "ReactiveCocoa/ReactiveCocoa-Prefix.pch";
				PRODUCT_NAME = "$(TARGET_NAME)";
				PUBLIC_HEADERS_FOLDER_PATH = include/ReactiveCocoa;
			};
			name = Release;
		};
		D095BDD115CB2F9D00E9BB13 /* Profile */ = {
			isa = XCBuildConfiguration;
			baseConfigurationReference = D095BDC115CB2E4B00E9BB13 /* Profile.xcconfig */;
			buildSettings = {
				ARCHS = "$(ARCHS_STANDARD_64_BIT)";
				CLANG_WARN_IMPLICIT_SIGN_CONVERSION = YES;
				GCC_WARN_ABOUT_MISSING_NEWLINE = YES;
				GCC_WARN_STRICT_SELECTOR_MATCH = YES;
				GCC_WARN_UNDECLARED_SELECTOR = YES;
				IPHONEOS_DEPLOYMENT_TARGET = 5.0;
				MACOSX_DEPLOYMENT_TARGET = 10.7;
				SDKROOT = macosx;
				VALID_ARCHS = x86_64;
				WARNING_CFLAGS = (
					"-Werror",
					"-Wall",
				);
			};
			name = Profile;
		};
		D095BDD215CB2F9D00E9BB13 /* Profile */ = {
			isa = XCBuildConfiguration;
			baseConfigurationReference = D095BDCE15CB2E4B00E9BB13 /* Mac-Framework.xcconfig */;
			buildSettings = {
				DYLIB_COMPATIBILITY_VERSION = 1;
				DYLIB_CURRENT_VERSION = 1;
				FRAMEWORK_VERSION = A;
				GCC_PREFIX_HEADER = "ReactiveCocoa/ReactiveCocoa-Prefix.pch";
				INFOPLIST_FILE = "ReactiveCocoa/ReactiveCocoa-Info.plist";
				PRODUCT_NAME = "$(TARGET_NAME)";
				WRAPPER_EXTENSION = framework;
			};
			name = Profile;
		};
		D095BDD315CB2F9D00E9BB13 /* Profile */ = {
			isa = XCBuildConfiguration;
			baseConfigurationReference = D095BDC915CB2E4B00E9BB13 /* iOS-StaticLibrary.xcconfig */;
			buildSettings = {
				GCC_PREFIX_HEADER = "ReactiveCocoa/ReactiveCocoa-Prefix.pch";
				PRODUCT_NAME = "$(TARGET_NAME)";
				PUBLIC_HEADERS_FOLDER_PATH = include/ReactiveCocoa;
			};
			name = Profile;
		};
		D095BDD415CB2F9D00E9BB13 /* Profile */ = {
			isa = XCBuildConfiguration;
			baseConfigurationReference = D095BDCB15CB2E4B00E9BB13 /* Mac-Application.xcconfig */;
			buildSettings = {
				FRAMEWORK_SEARCH_PATHS = "$(DEVELOPER_LIBRARY_DIR)/Frameworks";
				GCC_PREFIX_HEADER = "ReactiveCocoaTests/ReactiveCocoaTests-Prefix.pch";
				HEADER_SEARCH_PATHS = (
					"\"$(PROJECT_DIR)/../external/specta/src\"",
					"\"$(PROJECT_DIR)/../external/expecta/src\"/**",
				);
				INFOPLIST_FILE = "ReactiveCocoaTests/ReactiveCocoaTests-Info.plist";
				OTHER_LDFLAGS = "-ObjC";
				PRODUCT_NAME = ReactiveCocoaTests;
				VALID_ARCHS = x86_64;
				WRAPPER_EXTENSION = octest;
			};
			name = Profile;
		};
/* End XCBuildConfiguration section */

/* Begin XCConfigurationList section */
		5FAF523D174D4C2000CAC810 /* Build configuration list for PBXNativeTarget "ReactiveCocoaTests-iOS" */ = {
			isa = XCConfigurationList;
			buildConfigurations = (
				5FAF5233174D4C2000CAC810 /* Debug */,
				5FAF5234174D4C2000CAC810 /* Test */,
				5FAF5235174D4C2000CAC810 /* Release */,
				5FAF5236174D4C2000CAC810 /* Profile */,
			);
			defaultConfigurationIsVisible = 0;
			defaultConfigurationName = Release;
		};
		88037F8F15056328001A5B19 /* Build configuration list for PBXNativeTarget "ReactiveCocoa" */ = {
			isa = XCConfigurationList;
			buildConfigurations = (
				88037F9015056328001A5B19 /* Debug */,
				88997CAB1728912B00C569A6 /* Test */,
				88037F9115056328001A5B19 /* Release */,
				D095BDD215CB2F9D00E9BB13 /* Profile */,
			);
			defaultConfigurationIsVisible = 0;
			defaultConfigurationName = Release;
		};
		88CDF7B515000FCE00163A9F /* Build configuration list for PBXProject "ReactiveCocoa" */ = {
			isa = XCConfigurationList;
			buildConfigurations = (
				88CDF7EB15000FCF00163A9F /* Debug */,
				88997CAA1728912B00C569A6 /* Test */,
				88CDF7EC15000FCF00163A9F /* Release */,
				D095BDD115CB2F9D00E9BB13 /* Profile */,
			);
			defaultConfigurationIsVisible = 0;
			defaultConfigurationName = Release;
		};
		88CDF7F015000FCF00163A9F /* Build configuration list for PBXNativeTarget "ReactiveCocoaTests" */ = {
			isa = XCConfigurationList;
			buildConfigurations = (
				88CDF7F115000FCF00163A9F /* Debug */,
				88997CAD1728912B00C569A6 /* Test */,
				88CDF7F215000FCF00163A9F /* Release */,
				D095BDD415CB2F9D00E9BB13 /* Profile */,
			);
			defaultConfigurationIsVisible = 0;
			defaultConfigurationName = Release;
		};
		88F440B3153DAC820097B4C3 /* Build configuration list for PBXNativeTarget "ReactiveCocoa-iOS" */ = {
			isa = XCConfigurationList;
			buildConfigurations = (
				88F440B4153DAC820097B4C3 /* Debug */,
				88997CAC1728912B00C569A6 /* Test */,
				88F440B5153DAC820097B4C3 /* Release */,
				D095BDD315CB2F9D00E9BB13 /* Profile */,
			);
			defaultConfigurationIsVisible = 0;
			defaultConfigurationName = Release;
		};
/* End XCConfigurationList section */
	};
	rootObject = 88CDF7B215000FCE00163A9F /* Project object */;
}<|MERGE_RESOLUTION|>--- conflicted
+++ resolved
@@ -1628,11 +1628,8 @@
 				5FAF526C174D574700CAC810 /* NSFileHandle+RACSupport.m in Sources */,
 				5FAF526D174D574700CAC810 /* NSNotificationCenter+RACSupport.m in Sources */,
 				5FAF526E174D574700CAC810 /* NSString+RACSupport.m in Sources */,
-<<<<<<< HEAD
 				5FD7DCFC17647960008710B4 /* NSObjectRACObservablePropertyObservingSpec.m in Sources */,
-=======
 				D0A0E227176A84DB007273ED /* RACDisposableSpec.m in Sources */,
->>>>>>> 2004f9cd
 			);
 			runOnlyForDeploymentPostprocessing = 0;
 		};
@@ -1698,11 +1695,8 @@
 				D07CD7181731BA3900DE2394 /* RACUnarySequence.m in Sources */,
 				5FDC35051736F54700792E52 /* NSString+RACKeyPathUtilities.m in Sources */,
 				D0D243BD1741FA13004359C6 /* NSObject+RACDescription.m in Sources */,
-<<<<<<< HEAD
 				5FD7DCF117636C59008710B4 /* NSObject+RACObservablePropertyObserving.m in Sources */,
-=======
 				D0A0E230176A8CD6007273ED /* RACPassthroughSubscriber.m in Sources */,
->>>>>>> 2004f9cd
 			);
 			runOnlyForDeploymentPostprocessing = 0;
 		};
@@ -1749,11 +1743,8 @@
 				880D7A6616F7BB1A004A3361 /* NSObjectRACSelectorSignal.m in Sources */,
 				880D7A6916F7BCC7004A3361 /* RACSubclassObject.m in Sources */,
 				5FDC350F1736F81900792E52 /* NSStringRACKeyPathUtilitiesSpec.m in Sources */,
-<<<<<<< HEAD
 				5FD7DCFB1764795F008710B4 /* NSObjectRACObservablePropertyObservingSpec.m in Sources */,
-=======
 				D0A0E226176A84DB007273ED /* RACDisposableSpec.m in Sources */,
->>>>>>> 2004f9cd
 			);
 			runOnlyForDeploymentPostprocessing = 0;
 		};
@@ -1823,11 +1814,8 @@
 				1EC06B18173CB04000365258 /* UIGestureRecognizer+RACSignalSupport.m in Sources */,
 				5FDC35061736F54700792E52 /* NSString+RACKeyPathUtilities.m in Sources */,
 				D0D243BE1741FA13004359C6 /* NSObject+RACDescription.m in Sources */,
-<<<<<<< HEAD
 				5FD7DCF217636C59008710B4 /* NSObject+RACObservablePropertyObserving.m in Sources */,
-=======
 				D0A0E231176A8CD6007273ED /* RACPassthroughSubscriber.m in Sources */,
->>>>>>> 2004f9cd
 			);
 			runOnlyForDeploymentPostprocessing = 0;
 		};
