--- conflicted
+++ resolved
@@ -1374,13 +1374,10 @@
 				27A887D21703DDEB00040001 /* UIBarButtonItem+RACCommandSupport.h in Headers */,
 				D0307EE71731AAF800D83211 /* RACArraySequence.h in Headers */,
 				1EC06B17173CB04000365258 /* UIGestureRecognizer+RACSignalSupport.h in Headers */,
-<<<<<<< HEAD
 				5EE9A7931760D61300EAF5A2 /* UIButton+RACCommandSupport.h in Headers */,
-=======
 				88302C961762EC79003633BD /* RACQueueScheduler.h in Headers */,
 				88302C9B1762EC7E003633BD /* RACQueueScheduler+Subclass.h in Headers */,
 				88302CA21762F62D003633BD /* RACTargetQueueScheduler.h in Headers */,
->>>>>>> 76ef32e3
 			);
 			runOnlyForDeploymentPostprocessing = 0;
 		};
@@ -1662,12 +1659,9 @@
 				5FAF526E174D574700CAC810 /* NSString+RACSupport.m in Sources */,
 				88302BFE1762A9E6003633BD /* RACTestExampleScheduler.m in Sources */,
 				8884DD6B1756B65300F6C379 /* RACSignalStartExamples.m in Sources */,
-<<<<<<< HEAD
 				5EE9A79B1760D88500EAF5A2 /* UIButtonRACSupportSpec.m in Sources */,
-=======
 				88302C2F1762C180003633BD /* RACTargetQueueSchedulerSpec.m in Sources */,
 				D0A0E227176A84DB007273ED /* RACDisposableSpec.m in Sources */,
->>>>>>> 76ef32e3
 			);
 			runOnlyForDeploymentPostprocessing = 0;
 		};
@@ -1853,12 +1847,9 @@
 				1EC06B18173CB04000365258 /* UIGestureRecognizer+RACSignalSupport.m in Sources */,
 				5FDC35061736F54700792E52 /* NSString+RACKeyPathUtilities.m in Sources */,
 				D0D243BE1741FA13004359C6 /* NSObject+RACDescription.m in Sources */,
-<<<<<<< HEAD
 				5EE9A7941760D61300EAF5A2 /* UIButton+RACCommandSupport.m in Sources */,
-=======
 				882D071F17615139009EDA69 /* RACTargetQueueScheduler.m in Sources */,
 				D0A0E231176A8CD6007273ED /* RACPassthroughSubscriber.m in Sources */,
->>>>>>> 76ef32e3
 			);
 			runOnlyForDeploymentPostprocessing = 0;
 		};
